--- conflicted
+++ resolved
@@ -4,11 +4,7 @@
   "private": true,
   "dependencies": {
     "@react-hook/debounce": "^3.0.0",
-<<<<<<< HEAD
-    "@sentry/react": "^5.23.0",
-=======
     "@sentry/react": "^5.24.2",
->>>>>>> 7dd4de80
     "@solana/web3.js": "^0.76.0",
     "@testing-library/jest-dom": "^5.11.4",
     "@testing-library/react": "^11.0.4",
