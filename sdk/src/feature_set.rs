use lazy_static::lazy_static;
use solana_sdk::{
    clock::Slot,
    hash::{Hash, Hasher},
    pubkey::Pubkey,
};
use std::collections::{HashMap, HashSet};

pub mod instructions_sysvar_enabled {
    solana_sdk::declare_id!("EnvhHCLvg55P7PDtbvR1NwuTuAeodqpusV3MR5QEK8gs");
}

pub mod secp256k1_program_enabled {
    solana_sdk::declare_id!("E3PHP7w8kB7np3CTQ1qQ2tW3KCtjRSXBQgW9vM2mWv2Y");
}

pub mod consistent_recent_blockhashes_sysvar {
    solana_sdk::declare_id!("3h1BQWPDS5veRsq6mDBWruEpgPxRJkfwGexg5iiQ9mYg");
}

pub mod deprecate_rewards_sysvar {
    solana_sdk::declare_id!("GaBtBJvmS4Arjj5W1NmFcyvPjsHN38UGYDq2MDwbs9Qu");
}

pub mod pico_inflation {
    solana_sdk::declare_id!("4RWNif6C2WCNiKVW7otP4G7dkmkHGyKQWRpuZ1pxKU5m");
}

pub mod full_inflation {
    pub mod devnet_and_testnet {
        solana_sdk::declare_id!("DT4n6ABDqs6w4bnfwrXT9rsprcPf6cdDga1egctaPkLC");
    }

    // `candidate_example` is an example to follow by a candidate that wishes to enable full
    // inflation.  There are multiple references to `candidate_example` in this file that need to
    // be touched in addition to the following block.
    //
    // The candidate provides the `enable::id` address and contacts the Solana Foundation to
    // receive a `vote::id` address.
    //
    pub mod candidate_example {
        pub mod vote {
            // The private key for this address is held by the Solana Foundation
            solana_sdk::declare_id!("DummyVoteAddress111111111111111111111111111");
        }
        pub mod enable {
            // The private key for this address is held by candidate_example
            solana_sdk::declare_id!("DummyEnab1eAddress1111111111111111111111111");
        }
    }
}

pub mod spl_token_v2_multisig_fix {
    solana_sdk::declare_id!("E5JiFDQCwyC6QfT9REFyMpfK2mHcmv1GUDySU1Ue7TYv");
}

pub mod bpf_loader2_program {
    solana_sdk::declare_id!("DFBnrgThdzH4W6wZ12uGPoWcMnvfZj11EHnxHcVxLPhD");
}

pub mod bpf_compute_budget_balancing {
    solana_sdk::declare_id!("HxvjqDSiF5sYdSYuCXsUnS8UeAoWsMT9iGoFP8pgV1mB");
}

pub mod sha256_syscall_enabled {
    solana_sdk::declare_id!("D7KfP7bZxpkYtD4Pc38t9htgs1k5k47Yhxe4rp6WDVi8");
}

pub mod no_overflow_rent_distribution {
    solana_sdk::declare_id!("4kpdyrcj5jS47CZb2oJGfVxjYbsMm2Kx97gFyZrxxwXz");
}

pub mod ristretto_mul_syscall_enabled {
    solana_sdk::declare_id!("HRe7A6aoxgjKzdjbBv6HTy7tJ4YWqE6tVmYCGho6S9Aq");
}

pub mod max_invoke_depth_4 {
    solana_sdk::declare_id!("EdM9xggY5y7AhNMskRG8NgGMnaP4JFNsWi8ZZtyT1af5");
}

pub mod max_program_call_depth_64 {
    solana_sdk::declare_id!("YCKSgA6XmjtkQrHBQjpyNrX6EMhJPcYcLWMVgWn36iv");
}

pub mod timestamp_correction {
    solana_sdk::declare_id!("3zydSLUwuqqsV3wL5wBsaVgyvMox3XTHx7zLEuQf1U2Z");
}

pub mod cumulative_rent_related_fixes {
    solana_sdk::declare_id!("FtjnuAtJTWwX3Kx9m24LduNEhzaGuuPfDW6e14SX2Fy5");
}

pub mod sol_log_compute_units_syscall {
    solana_sdk::declare_id!("BHuZqHAj7JdZc68wVgZZcy51jZykvgrx4zptR44RyChe");
}

pub mod pubkey_log_syscall_enabled {
    solana_sdk::declare_id!("MoqiU1vryuCGQSxFKA1SZ316JdLEFFhoAu6cKUNk7dN");
}

pub mod pull_request_ping_pong_check {
    solana_sdk::declare_id!("5RzEHTnf6D7JPZCvwEzjM19kzBsyjSU3HoMfXaQmVgnZ");
}

pub mod timestamp_bounding {
    solana_sdk::declare_id!("2cGj3HJYPhBrtQizd7YbBxEsifFs5qhzabyFjUAp6dBa");
}

pub mod stake_program_v2 {
    solana_sdk::declare_id!("Gvd9gGJZDHGMNf1b3jkxrfBQSR5etrfTQSBNKCvLSFJN");
}

pub mod rewrite_stake {
    solana_sdk::declare_id!("6ap2eGy7wx5JmsWUmQ5sHwEWrFSDUxSti2k5Hbfv5BZG");
}

pub mod filter_stake_delegation_accounts {
    solana_sdk::declare_id!("GE7fRxmW46K6EmCD9AMZSbnaJ2e3LfqCZzdHi9hmYAgi");
}

pub mod simple_capitalization {
    solana_sdk::declare_id!("9r69RnnxABmpcPFfj1yhg4n9YFR2MNaLdKJCC6v3Speb");
}

pub mod bpf_loader_upgradeable_program {
    solana_sdk::declare_id!("FbhK8HN9qvNHvJcoFVHAEUCNkagHvu7DTWzdnLuVQ5u4");
}

pub mod try_find_program_address_syscall_enabled {
    solana_sdk::declare_id!("EMsMNadQNhCYDyGpYH5Tx6dGHxiUqKHk782PU5XaWfmi");
}

pub mod warp_timestamp {
    solana_sdk::declare_id!("Bfqm7fGk5MBptqa2WHXWFLH7uJvq8hkJcAQPipy2bAMk");
}

pub mod stake_program_v3 {
    solana_sdk::declare_id!("Ego6nTu7WsBcZBvVqJQKp6Yku2N3mrfG8oYCfaLZkAeK");
}

pub mod max_cpi_instruction_size_ipv6_mtu {
    solana_sdk::declare_id!("5WLtuUJA5VVA1Cc28qULPfGs8anhoBev8uNqaaXeasnf");
}

pub mod limit_cpi_loader_invoke {
    solana_sdk::declare_id!("xGbcW7EEC7zMRJ6LaJCob65EJxKryWjwM4rv8f57SRM");
}

pub mod use_loaded_program_accounts {
    solana_sdk::declare_id!("FLjgLeg1PJkZimQCVa5sVFtaq6VmSDPw3NvH8iQ3nyHn");
}

pub mod abort_on_all_cpi_failures {
    solana_sdk::declare_id!("ED5D5a2hQaECHaMmKpnU48GdsfafdCjkb3pgAw5RKbb2");
}

pub mod use_loaded_executables {
    solana_sdk::declare_id!("3Jq7mE2chDpf6oeEDsuGK7orTYEgyQjCPvaRppTNdVGK");
}

pub mod turbine_retransmit_peers_patch {
    solana_sdk::declare_id!("5Lu3JnWSFwRYpXzwDMkanWSk6XqSuF2i5fpnVhzB5CTc");
}

pub mod prevent_upgrade_and_invoke {
    solana_sdk::declare_id!("BiNjYd8jCYDgAwMqP91uwZs6skWpuHtKrZbckuKESs8N");
}

pub mod track_writable_deescalation {
    solana_sdk::declare_id!("HVPSxqskEtRLRT2ZeEMmkmt9FWqoFX4vrN6f5VaadLED");
}

pub mod spl_token_v2_self_transfer_fix {
    solana_sdk::declare_id!("BL99GYhdjjcv6ys22C9wPgn2aTVERDbPHHo4NbS3hgp7");
}

pub mod matching_buffer_upgrade_authorities {
    solana_sdk::declare_id!("B5PSjDEJvKJEUQSL7q94N7XCEoWJCYum8XfUg7yuugUU");
}

lazy_static! {
    /// Map of feature identifiers to user-visible description
    pub static ref FEATURE_NAMES: HashMap<Pubkey, &'static str> = [
        (instructions_sysvar_enabled::id(), "instructions sysvar"),
        (secp256k1_program_enabled::id(), "secp256k1 program"),
        (consistent_recent_blockhashes_sysvar::id(), "consistent recentblockhashes sysvar"),
        (deprecate_rewards_sysvar::id(), "deprecate unused rewards sysvar"),
        (pico_inflation::id(), "pico inflation"),
        (full_inflation::devnet_and_testnet::id(), "full inflation on devnet and testnet"),
        (spl_token_v2_multisig_fix::id(), "spl-token multisig fix"),
        (bpf_loader2_program::id(), "bpf_loader2 program"),
        (bpf_compute_budget_balancing::id(), "compute budget balancing"),
        (sha256_syscall_enabled::id(), "sha256 syscall"),
        (no_overflow_rent_distribution::id(), "no overflow rent distribution"),
        (ristretto_mul_syscall_enabled::id(), "ristretto multiply syscall"),
        (max_invoke_depth_4::id(), "max invoke call depth 4"),
        (max_program_call_depth_64::id(), "max program call depth 64"),
        (timestamp_correction::id(), "correct bank timestamps"),
        (cumulative_rent_related_fixes::id(), "rent fixes (#10206, #10468, #11342)"),
        (sol_log_compute_units_syscall::id(), "sol_log_compute_units syscall (#13243)"),
        (pubkey_log_syscall_enabled::id(), "pubkey log syscall"),
        (pull_request_ping_pong_check::id(), "ping-pong packet check #12794"),
        (timestamp_bounding::id(), "add timestamp-correction bounding #13120"),
        (stake_program_v2::id(), "solana_stake_program v2"),
        (rewrite_stake::id(), "rewrite stake"),
        (filter_stake_delegation_accounts::id(), "filter stake_delegation_accounts #14062"),
        (simple_capitalization::id(), "simple capitalization"),
        (bpf_loader_upgradeable_program::id(), "upgradeable bpf loader"),
        (try_find_program_address_syscall_enabled::id(), "add try_find_program_address syscall"),
        (warp_timestamp::id(), "warp timestamp to current, adjust bounding to 50% #14210 & #14531"),
        (stake_program_v3::id(), "solana_stake_program v3"),
        (max_cpi_instruction_size_ipv6_mtu::id(), "max cross-program invocation size 1280"),
        (limit_cpi_loader_invoke::id(), "loader not authorized via CPI"),
        (use_loaded_program_accounts::id(), "use loaded program accounts"),
        (abort_on_all_cpi_failures::id(), "abort on all CPI failures"),
        (use_loaded_executables::id(), "use loaded executable accounts"),
        (turbine_retransmit_peers_patch::id(), "turbine retransmit peers patch #14631"),
<<<<<<< HEAD
        (prevent_upgrade_and_invoke::id(), "Prevent upgrade and invoke in same tx batch"),
        (full_inflation::candidate_example::vote::id(), "Community vote allowing candidate_example to enable full inflation"),
        (full_inflation::candidate_example::enable::id(), "Full inflation enabled by candidate_example"),
=======
        (prevent_upgrade_and_invoke::id(), "prevent upgrade and invoke in same tx batch"),
        (track_writable_deescalation::id(), "track account writable deescalation"),
        (spl_token_v2_self_transfer_fix::id(), "spl-token self-transfer fix"),
        (matching_buffer_upgrade_authorities::id(), "Upgradeable buffer and program authorities must match"),
>>>>>>> d8d73ff5
        /*************** ADD NEW FEATURES HERE ***************/
    ]
    .iter()
    .cloned()
    .collect();

    /// Unique identifier of the current software's feature set
    pub static ref ID: Hash = {
        let mut hasher = Hasher::default();
        let mut feature_ids = FEATURE_NAMES.keys().collect::<Vec<_>>();
        feature_ids.sort();
        for feature in feature_ids {
            hasher.hash(feature.as_ref());
        }
        hasher.result()
    };
}

#[derive(Clone, PartialEq, Eq, Hash)]
pub struct FullInflationFeaturePair {
    pub vote_id: Pubkey, // Feature that grants the candidate the ability to enable full inflation
    pub enable_id: Pubkey, // Feature to enable full inflation by the candidate
}

lazy_static! {
    /// Set of feature pairs that once enabled will trigger full inflation
    pub static ref FULL_INFLATION_FEATURE_PAIRS: HashSet<FullInflationFeaturePair> = [
        FullInflationFeaturePair {
            vote_id: full_inflation::candidate_example::vote::id(),
            enable_id: full_inflation::candidate_example::enable::id(),
        },
    ]
    .iter()
    .cloned()
    .collect();
}

/// `FeatureSet` holds the set of currently active/inactive runtime features
#[derive(AbiExample, Debug, Clone)]
pub struct FeatureSet {
    pub active: HashMap<Pubkey, Slot>,
    pub inactive: HashSet<Pubkey>,
}
impl Default for FeatureSet {
    fn default() -> Self {
        // All features disabled
        Self {
            active: HashMap::new(),
            inactive: FEATURE_NAMES.keys().cloned().collect(),
        }
    }
}
impl FeatureSet {
    pub fn is_active(&self, feature_id: &Pubkey) -> bool {
        self.active.contains_key(feature_id)
    }

    pub fn activated_slot(&self, feature_id: &Pubkey) -> Option<Slot> {
        self.active.get(feature_id).copied()
    }

    pub fn cumulative_rent_related_fixes_enabled(&self) -> bool {
        self.is_active(&cumulative_rent_related_fixes::id())
    }

    /// List of enabled features that trigger full inflation
    pub fn full_inflation_features_enabled(&self) -> HashSet<Pubkey> {
        let mut hash_set = FULL_INFLATION_FEATURE_PAIRS
            .iter()
            .filter_map(|pair| {
                if self.is_active(&pair.vote_id) && self.is_active(&pair.enable_id) {
                    Some(pair.enable_id)
                } else {
                    None
                }
            })
            .collect::<HashSet<_>>();

        if self.is_active(&full_inflation::devnet_and_testnet::id()) {
            hash_set.insert(full_inflation::devnet_and_testnet::id());
        }
        hash_set
    }

    /// All features enabled, useful for testing
    pub fn all_enabled() -> Self {
        Self {
            active: FEATURE_NAMES.keys().cloned().map(|key| (key, 0)).collect(),
            inactive: HashSet::new(),
        }
    }
}

#[cfg(test)]
mod test {
    use super::*;

    #[test]
    fn test_full_inflation_features_enabled_devnet_and_testnet() {
        let mut feature_set = FeatureSet::default();
        assert!(feature_set.full_inflation_features_enabled().is_empty());
        feature_set
            .active
            .insert(full_inflation::devnet_and_testnet::id(), 42);
        assert_eq!(
            feature_set.full_inflation_features_enabled(),
            [full_inflation::devnet_and_testnet::id()]
                .iter()
                .cloned()
                .collect()
        );
    }

    #[test]
    fn test_full_inflation_features_enabled() {
        // Normal sequence: vote_id then enable_id
        let mut feature_set = FeatureSet::default();
        assert!(feature_set.full_inflation_features_enabled().is_empty());
        feature_set
            .active
            .insert(full_inflation::candidate_example::vote::id(), 42);
        assert!(feature_set.full_inflation_features_enabled().is_empty());
        feature_set
            .active
            .insert(full_inflation::candidate_example::enable::id(), 42);
        assert_eq!(
            feature_set.full_inflation_features_enabled(),
            [full_inflation::candidate_example::enable::id()]
                .iter()
                .cloned()
                .collect()
        );

        // Backwards sequence: enable_id and then vote_id
        let mut feature_set = FeatureSet::default();
        assert!(feature_set.full_inflation_features_enabled().is_empty());
        feature_set
            .active
            .insert(full_inflation::candidate_example::enable::id(), 42);
        assert!(feature_set.full_inflation_features_enabled().is_empty());
        feature_set
            .active
            .insert(full_inflation::candidate_example::vote::id(), 42);
        assert_eq!(
            feature_set.full_inflation_features_enabled(),
            [full_inflation::candidate_example::enable::id()]
                .iter()
                .cloned()
                .collect()
        );
    }
}<|MERGE_RESOLUTION|>--- conflicted
+++ resolved
@@ -215,16 +215,11 @@
         (abort_on_all_cpi_failures::id(), "abort on all CPI failures"),
         (use_loaded_executables::id(), "use loaded executable accounts"),
         (turbine_retransmit_peers_patch::id(), "turbine retransmit peers patch #14631"),
-<<<<<<< HEAD
-        (prevent_upgrade_and_invoke::id(), "Prevent upgrade and invoke in same tx batch"),
         (full_inflation::candidate_example::vote::id(), "Community vote allowing candidate_example to enable full inflation"),
         (full_inflation::candidate_example::enable::id(), "Full inflation enabled by candidate_example"),
-=======
-        (prevent_upgrade_and_invoke::id(), "prevent upgrade and invoke in same tx batch"),
         (track_writable_deescalation::id(), "track account writable deescalation"),
         (spl_token_v2_self_transfer_fix::id(), "spl-token self-transfer fix"),
         (matching_buffer_upgrade_authorities::id(), "Upgradeable buffer and program authorities must match"),
->>>>>>> d8d73ff5
         /*************** ADD NEW FEATURES HERE ***************/
     ]
     .iter()
