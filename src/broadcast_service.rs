//! The `broadcast_service` broadcasts data from a leader node to validators
//!
use crate::cluster_info::{ClusterInfo, ClusterInfoError, NodeInfo};
use crate::counter::Counter;
use crate::db_ledger::DbLedger;
use crate::entry::Entry;
#[cfg(feature = "erasure")]
use crate::erasure;
use crate::leader_scheduler::LeaderScheduler;
use crate::ledger::Block;
use crate::packet::{index_blobs, SharedBlob};
use crate::result::{Error, Result};
use crate::service::Service;
use crate::window::{SharedWindow, WindowIndex};
use log::Level;
use rayon::prelude::*;
use solana_metrics::{influxdb, submit};
use solana_sdk::pubkey::Pubkey;
use solana_sdk::timing::duration_as_ms;
use std::net::UdpSocket;
use std::sync::atomic::{AtomicBool, AtomicUsize, Ordering};
use std::sync::mpsc::{Receiver, RecvTimeoutError};
use std::sync::{Arc, RwLock};
use std::thread::{self, Builder, JoinHandle};
use std::time::{Duration, Instant};

#[derive(Debug, PartialEq, Eq, Clone)]
pub enum BroadcastServiceReturnType {
    LeaderRotation,
    ChannelDisconnected,
    ExitSignal,
}

#[allow(clippy::too_many_arguments)]
fn broadcast(
    db_ledger: &Arc<RwLock<DbLedger>>,
    max_tick_height: Option<u64>,
    leader_id: Pubkey,
    node_info: &NodeInfo,
    broadcast_table: &[NodeInfo],
    window: &SharedWindow,
    receiver: &Receiver<Vec<Entry>>,
    sock: &UdpSocket,
    transmit_index: &mut WindowIndex,
    receive_index: &mut u64,
    leader_scheduler: &Arc<RwLock<LeaderScheduler>>,
) -> Result<()> {
    let id = node_info.id;
    let timer = Duration::new(1, 0);
    let entries = receiver.recv_timeout(timer)?;
    let now = Instant::now();
    let mut num_entries = entries.len();
    let mut ventries = Vec::new();
    ventries.push(entries);

    let mut contains_last_tick = false;
    while let Ok(entries) = receiver.try_recv() {
        num_entries += entries.len();
        ventries.push(entries);
    }

    if let Some(Some(last)) = ventries.last().map(|entries| entries.last()) {
        contains_last_tick |= Some(last.tick_height + 1) == max_tick_height && last.is_tick();
    }

    inc_new_counter_info!("broadcast_service-entries_received", num_entries);

    let to_blobs_start = Instant::now();

    // Generate the slot heights for all the entries inside ventries
    let slot_heights = generate_slots(&ventries, leader_scheduler);

    let blobs_vec: Vec<_> = ventries
        .into_par_iter()
        .flat_map(|p| p.to_blobs())
        .collect();

    let blobs_slot_heights: Vec<(SharedBlob, u64)> =
        blobs_vec.into_iter().zip(slot_heights).collect();

    let to_blobs_elapsed = duration_as_ms(&to_blobs_start.elapsed());

    let blobs_chunking = Instant::now();
    // We could receive more blobs than window slots so
    // break them up into window-sized chunks to process
<<<<<<< HEAD
    let window_size = window.read().unwrap().len() as u64;
    let blobs_chunked = blobs_vec.chunks(window_size as usize).map(|x| x.to_vec());
=======
    let window_size = window.read().unwrap().window_size();
    let blobs_chunked = blobs_slot_heights
        .chunks(window_size as usize)
        .map(|x| x.to_vec());
>>>>>>> 3408ce89
    let chunking_elapsed = duration_as_ms(&blobs_chunking.elapsed());

    let broadcast_start = Instant::now();
    for blobs in blobs_chunked {
        let blobs_len = blobs.len();
        trace!("{}: broadcast blobs.len: {}", id, blobs_len);

        index_blobs(blobs.iter(), &node_info.id, *receive_index);

        // keep the cache of blobs that are broadcast
        inc_new_counter_info!("streamer-broadcast-sent", blobs.len());
        {
            let mut win = window.write().unwrap();
            assert!(blobs.len() <= win.len());
            for (b, _) in &blobs {
                let ix = b.read().unwrap().index().expect("blob index");
                let pos = (ix % window_size) as usize;
                if let Some(x) = win[pos].data.take() {
                    trace!(
                        "{} popped {} at {}",
                        id,
                        x.read().unwrap().index().unwrap(),
                        pos
                    );
                }
                if let Some(x) = win[pos].coding.take() {
                    trace!(
                        "{} popped {} at {}",
                        id,
                        x.read().unwrap().index().unwrap(),
                        pos
                    );
                }

                trace!("{} null {}", id, pos);
            }
            for (b, slot) in &blobs {
                {
                    let ix = b.read().unwrap().index().expect("blob index");
                    let pos = (ix % window_size) as usize;
                    trace!("{} caching {} at {}", id, ix, pos);
                    assert!(win[pos].data.is_none());
                    win[pos].data = Some(b.clone());
                }
                db_ledger
                    .write()
                    .unwrap()
                    .write_shared_blobs(*slot, vec![b])?;
            }
        }

        // Fill in the coding blob data from the window data blobs
        #[cfg(feature = "erasure")]
        {
            erasure::generate_coding(
                &id,
                &mut window.write().unwrap(),
                *receive_index,
                blobs_len,
                &mut transmit_index.coding,
            )?;
        }

        *receive_index += blobs_len as u64;

        // Send blobs out from the window
        ClusterInfo::broadcast(
            contains_last_tick,
            leader_id,
            &node_info,
            &broadcast_table,
            &window,
            &sock,
            transmit_index,
            *receive_index,
        )?;
    }
    let broadcast_elapsed = duration_as_ms(&broadcast_start.elapsed());

    inc_new_counter_info!(
        "broadcast_service-time_ms",
        duration_as_ms(&now.elapsed()) as usize
    );
    info!(
        "broadcast: {} entries, blob time {} chunking time {} broadcast time {}",
        num_entries, to_blobs_elapsed, chunking_elapsed, broadcast_elapsed
    );

    submit(
        influxdb::Point::new("broadcast-service")
            .add_field(
                "transmit-index",
                influxdb::Value::Integer(transmit_index.data as i64),
            )
            .to_owned(),
    );

    Ok(())
}

fn generate_slots(
    ventries: &[Vec<Entry>],
    leader_scheduler: &Arc<RwLock<LeaderScheduler>>,
) -> Vec<u64> {
    // Generate the slot heights for all the entries inside ventries
    let r_leader_scheduler = leader_scheduler.read().unwrap();
    ventries
        .iter()
        .flat_map(|p| {
            let slot_heights: Vec<u64> = p
                .iter()
                .map(|e| {
                    let (_, slot) = r_leader_scheduler
                        .get_scheduled_leader(e.tick_height + 1)
                        .expect("Leader schedule should never be unknown while indexing blobs");
                    slot
                })
                .collect();

            slot_heights
        })
        .collect()
}

// Implement a destructor for the BroadcastService3 thread to signal it exited
// even on panics
struct Finalizer {
    exit_sender: Arc<AtomicBool>,
}

impl Finalizer {
    fn new(exit_sender: Arc<AtomicBool>) -> Self {
        Finalizer { exit_sender }
    }
}
// Implement a destructor for Finalizer.
impl Drop for Finalizer {
    fn drop(&mut self) {
        self.exit_sender.clone().store(true, Ordering::Relaxed);
    }
}

pub struct BroadcastService {
    thread_hdl: JoinHandle<BroadcastServiceReturnType>,
}

impl BroadcastService {
    fn run(
        db_ledger: &Arc<RwLock<DbLedger>>,
        sock: &UdpSocket,
        cluster_info: &Arc<RwLock<ClusterInfo>>,
        window: &SharedWindow,
        entry_height: u64,
        leader_scheduler: &Arc<RwLock<LeaderScheduler>>,
        receiver: &Receiver<Vec<Entry>>,
        max_tick_height: Option<u64>,
        exit_signal: &Arc<AtomicBool>,
    ) -> BroadcastServiceReturnType {
        let mut transmit_index = WindowIndex {
            data: entry_height,
            coding: entry_height,
        };
        let mut receive_index = entry_height;
        let me = cluster_info.read().unwrap().my_data().clone();
        loop {
            if exit_signal.load(Ordering::Relaxed) {
                return BroadcastServiceReturnType::ExitSignal;
            }
            let broadcast_table = cluster_info.read().unwrap().tvu_peers();
            inc_new_counter_info!("broadcast_service-num_peers", broadcast_table.len() + 1);
            let leader_id = cluster_info.read().unwrap().leader_id();
            if let Err(e) = broadcast(
                db_ledger,
                max_tick_height,
                leader_id,
                &me,
                &broadcast_table,
                &window,
                &receiver,
                &sock,
                &mut transmit_index,
                &mut receive_index,
                leader_scheduler,
            ) {
                match e {
                    Error::RecvTimeoutError(RecvTimeoutError::Disconnected) => {
                        return BroadcastServiceReturnType::ChannelDisconnected
                    }
                    Error::RecvTimeoutError(RecvTimeoutError::Timeout) => (),
                    Error::ClusterInfoError(ClusterInfoError::NoPeers) => (), // TODO: Why are the unit-tests throwing hundreds of these?
                    _ => {
                        inc_new_counter_info!("streamer-broadcaster-error", 1, 1);
                        error!("broadcaster error: {:?}", e);
                    }
                }
            }
        }
    }

    /// Service to broadcast messages from the leader to layer 1 nodes.
    /// See `cluster_info` for network layer definitions.
    /// # Arguments
    /// * `sock` - Socket to send from.
    /// * `exit` - Boolean to signal system exit.
    /// * `cluster_info` - ClusterInfo structure
    /// * `window` - Cache of blobs that we have broadcast
    /// * `receiver` - Receive channel for blobs to be retransmitted to all the layer 1 nodes.
    /// * `exit_sender` - Set to true when this service exits, allows rest of Tpu to exit cleanly.
    /// Otherwise, when a Tpu closes, it only closes the stages that come after it. The stages
    /// that come before could be blocked on a receive, and never notice that they need to
    /// exit. Now, if any stage of the Tpu closes, it will lead to closing the WriteStage (b/c
    /// WriteStage is the last stage in the pipeline), which will then close Broadcast service,
    /// which will then close FetchStage in the Tpu, and then the rest of the Tpu,
    /// completing the cycle.
    #[allow(clippy::too_many_arguments, clippy::new_ret_no_self)]
    pub fn new(
        db_ledger: Arc<RwLock<DbLedger>>,
        sock: UdpSocket,
        cluster_info: Arc<RwLock<ClusterInfo>>,
        window: SharedWindow,
        entry_height: u64,
        leader_scheduler: Arc<RwLock<LeaderScheduler>>,
        receiver: Receiver<Vec<Entry>>,
        max_tick_height: Option<u64>,
        exit_sender: Arc<AtomicBool>,
    ) -> (Self, Arc<AtomicBool>) {
        let exit_signal = Arc::new(AtomicBool::new(false));
        let exit_signal_ = exit_signal.clone();
        let thread_hdl = Builder::new()
            .name("solana-broadcaster".to_string())
            .spawn(move || {
                let _exit = Finalizer::new(exit_sender);
                Self::run(
                    &db_ledger,
                    &sock,
                    &cluster_info,
                    &window,
                    entry_height,
                    &leader_scheduler,
                    &receiver,
                    max_tick_height,
                    &exit_signal_,
                )
            })
            .unwrap();

        (Self { thread_hdl }, exit_signal)
    }
}

impl Service for BroadcastService {
    type JoinReturnType = BroadcastServiceReturnType;

    fn join(self) -> thread::Result<BroadcastServiceReturnType> {
        self.thread_hdl.join()
    }
}

#[cfg(test)]
mod test {
    use super::*;
    use crate::cluster_info::{ClusterInfo, Node};
    use crate::db_ledger::DbLedger;
    use crate::ledger::create_ticks;
    use crate::ledger::get_tmp_ledger_path;
    use crate::service::Service;
    use crate::window::new_window;
    use solana_sdk::hash::Hash;
    use solana_sdk::signature::{Keypair, KeypairUtil};
    use std::sync::atomic::AtomicBool;
    use std::sync::mpsc::channel;
    use std::sync::mpsc::Sender;
    use std::sync::{Arc, RwLock};
    use std::thread::sleep;
    use std::time::Duration;

    struct DummyBroadcastService {
        db_ledger: Arc<RwLock<DbLedger>>,
        broadcast_service: BroadcastService,
        entry_sender: Sender<Vec<Entry>>,
        exit_signal: Arc<AtomicBool>,
    }

    fn setup_dummy_broadcast_service(
        leader_pubkey: Pubkey,
        ledger_path: &str,
        leader_scheduler: Arc<RwLock<LeaderScheduler>>,
        entry_height: u64,
        max_tick_height: u64,
    ) -> DummyBroadcastService {
        // Make the database ledger
        let db_ledger = Arc::new(RwLock::new(DbLedger::open(ledger_path).unwrap()));

        // Make the leader node and scheduler
        let leader_info = Node::new_localhost_with_pubkey(leader_pubkey);

        // Make a node to broadcast to
        let buddy_keypair = Keypair::new();
        let broadcast_buddy = Node::new_localhost_with_pubkey(buddy_keypair.pubkey());

        // Fill the cluster_info with the buddy's info
        let mut cluster_info = ClusterInfo::new(leader_info.info.clone());
        cluster_info.insert_info(broadcast_buddy.info);
        let cluster_info = Arc::new(RwLock::new(cluster_info));

        let window = new_window(32 * 1024);
        let shared_window = Arc::new(RwLock::new(window));
        let (entry_sender, entry_receiver) = channel();
        let exit_sender = Arc::new(AtomicBool::new(false));

        // Start up the broadcast stage
        let (broadcast_service, exit_signal) = BroadcastService::new(
            db_ledger.clone(),
            leader_info.sockets.broadcast,
            cluster_info,
            shared_window,
            entry_height,
            leader_scheduler,
            entry_receiver,
            Some(max_tick_height),
            exit_sender,
        );

        DummyBroadcastService {
            db_ledger,
            broadcast_service,
            entry_sender,
            exit_signal,
        }
    }

    #[test]
    fn test_broadcast_ledger() {
        let ledger_path = get_tmp_ledger_path("test_broadcast");
        {
            // Create the leader scheduler
            let leader_keypair = Keypair::new();
            let mut leader_scheduler =
                LeaderScheduler::from_bootstrap_leader(leader_keypair.pubkey());

            // Mock the tick height to look like the tick height right after a leader transition
            leader_scheduler.last_seed_height = Some(leader_scheduler.bootstrap_height);
            leader_scheduler.set_leader_schedule(vec![leader_keypair.pubkey()]);
            leader_scheduler.use_only_bootstrap_leader = false;
            let start_tick_height = leader_scheduler.bootstrap_height;
            let max_tick_height = start_tick_height + leader_scheduler.last_seed_height.unwrap();
            let entry_height = 2 * start_tick_height;

            let leader_scheduler = Arc::new(RwLock::new(leader_scheduler));
            let broadcast_service = setup_dummy_broadcast_service(
                leader_keypair.pubkey(),
                &ledger_path,
                leader_scheduler.clone(),
                entry_height,
                max_tick_height,
            );

            let ticks = create_ticks(
                (max_tick_height - start_tick_height) as usize,
                Hash::default(),
            );
            for (i, mut tick) in ticks.into_iter().enumerate() {
                // Simulate the tick heights generated in poh.rs
                tick.tick_height = start_tick_height + i as u64;
                broadcast_service
                    .entry_sender
                    .send(vec![tick])
                    .expect("Expect successful send to broadcast service");
            }

            sleep(Duration::from_millis(2000));
            let r_db = broadcast_service.db_ledger.read().unwrap();
            for i in 0..max_tick_height - start_tick_height {
                let (_, slot) = leader_scheduler
                    .read()
                    .unwrap()
                    .get_scheduled_leader(start_tick_height + i + 1)
                    .expect("Leader should exist");
                let result = r_db
                    .data_cf
                    .get_by_slot_index(&r_db.db, slot, entry_height + i)
                    .unwrap();

                assert!(result.is_some());
            }

            broadcast_service.exit_signal.store(true, Ordering::Relaxed);
            broadcast_service
                .broadcast_service
                .join()
                .expect("Expect successful join of broadcast service");
        }

        DbLedger::destroy(&ledger_path).expect("Expected successful database destruction");
    }
}<|MERGE_RESOLUTION|>--- conflicted
+++ resolved
@@ -83,15 +83,10 @@
     let blobs_chunking = Instant::now();
     // We could receive more blobs than window slots so
     // break them up into window-sized chunks to process
-<<<<<<< HEAD
     let window_size = window.read().unwrap().len() as u64;
-    let blobs_chunked = blobs_vec.chunks(window_size as usize).map(|x| x.to_vec());
-=======
-    let window_size = window.read().unwrap().window_size();
     let blobs_chunked = blobs_slot_heights
         .chunks(window_size as usize)
         .map(|x| x.to_vec());
->>>>>>> 3408ce89
     let chunking_elapsed = duration_as_ms(&blobs_chunking.elapsed());
 
     let broadcast_start = Instant::now();
