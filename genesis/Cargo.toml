[package]
authors = ["Solana Maintainers <maintainers@solana.com>"]
edition = "2018"
name = "solana-genesis"
description = "Blockchain, Rebuilt for Scale"
version = "0.14.0"
repository = "https://github.com/solana-labs/solana"
license = "Apache-2.0"
homepage = "https://solana.com/"

[dependencies]
clap = "2.33.0"
serde_json = "1.0.39"
<<<<<<< HEAD
solana = { path = "../core", version = "0.13.0" }
solana-sdk = { path = "../sdk", version = "0.13.0" }
solana-budget-api = { path = "../instruction-processors/budget_api", version = "0.13.0" }
solana-storage-api = { path = "../instruction-processors/storage_api", version = "0.13.0" }
solana-token-api = { path = "../instruction-processors/token_api", version = "0.13.0" }
solana-config-api = { path = "../instruction-processors/config_api", version = "0.13.0" }
solana-exchange-api = { path = "../instruction-processors/exchange_api", version = "0.13.0" }


[dev-dependencies]
hashbrown = "0.2.1"
solana-vote-api = { path = "../instruction-processors/vote_api", version = "0.13.0" }
=======
solana = { path = "../core", version = "0.14.0" }
solana-sdk = { path = "../sdk", version = "0.14.0" }
solana-budget-api = { path = "../programs/budget_api", version = "0.14.0" }
solana-storage-api = { path = "../programs/storage_api", version = "0.14.0" }
solana-token-api = { path = "../programs/token_api", version = "0.14.0" }
solana-config-api = { path = "../programs/config_api", version = "0.14.0" }
solana-exchange-api = { path = "../programs/exchange_api", version = "0.14.0" }


[dev-dependencies]
hashbrown = "0.2.2"
solana-vote-api = { path = "../programs/vote_api", version = "0.14.0" }
>>>>>>> 141e25d5

[features]
cuda = ["solana/cuda"]
erasure = []<|MERGE_RESOLUTION|>--- conflicted
+++ resolved
@@ -11,33 +11,18 @@
 [dependencies]
 clap = "2.33.0"
 serde_json = "1.0.39"
-<<<<<<< HEAD
-solana = { path = "../core", version = "0.13.0" }
-solana-sdk = { path = "../sdk", version = "0.13.0" }
-solana-budget-api = { path = "../instruction-processors/budget_api", version = "0.13.0" }
-solana-storage-api = { path = "../instruction-processors/storage_api", version = "0.13.0" }
-solana-token-api = { path = "../instruction-processors/token_api", version = "0.13.0" }
-solana-config-api = { path = "../instruction-processors/config_api", version = "0.13.0" }
-solana-exchange-api = { path = "../instruction-processors/exchange_api", version = "0.13.0" }
-
-
-[dev-dependencies]
-hashbrown = "0.2.1"
-solana-vote-api = { path = "../instruction-processors/vote_api", version = "0.13.0" }
-=======
 solana = { path = "../core", version = "0.14.0" }
 solana-sdk = { path = "../sdk", version = "0.14.0" }
-solana-budget-api = { path = "../programs/budget_api", version = "0.14.0" }
-solana-storage-api = { path = "../programs/storage_api", version = "0.14.0" }
-solana-token-api = { path = "../programs/token_api", version = "0.14.0" }
-solana-config-api = { path = "../programs/config_api", version = "0.14.0" }
-solana-exchange-api = { path = "../programs/exchange_api", version = "0.14.0" }
+solana-budget-api = { path = "../instruction-processors/budget_api", version = "0.14.0" }
+solana-storage-api = { path = "../instruction-processors/storage_api", version = "0.14.0" }
+solana-token-api = { path = "../instruction-processors/token_api", version = "0.14.0" }
+solana-config-api = { path = "../instruction-processors/config_api", version = "0.14.0" }
+solana-exchange-api = { path = "../instruction-processors/exchange_api", version = "0.14.0" }
 
 
 [dev-dependencies]
 hashbrown = "0.2.2"
-solana-vote-api = { path = "../programs/vote_api", version = "0.14.0" }
->>>>>>> 141e25d5
+solana-vote-api = { path = "../instruction-processors/vote_api", version = "0.14.0" }
 
 [features]
 cuda = ["solana/cuda"]
