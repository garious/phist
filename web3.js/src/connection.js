// @flow

import assert from 'assert';
import bs58 from 'bs58';
import {parse as urlParse, format as urlFormat} from 'url';
import fetch from 'node-fetch';
import jayson from 'jayson/lib/client/browser';
import {struct} from 'superstruct';
import {Client as RpcWebSocketClient} from 'rpc-websockets';

import {NonceAccount} from './nonce-account';
import {PublicKey} from './publickey';
import {MS_PER_SLOT} from './timing';
import {Transaction} from './transaction';
import {Message} from './message';
import {sleep} from './util/sleep';
import {promiseTimeout} from './util/promise-timeout';
import {toBuffer} from './util/to-buffer';
import type {Blockhash} from './blockhash';
import type {FeeCalculator} from './fee-calculator';
import type {Account} from './account';
import type {TransactionSignature} from './transaction';

export const BLOCKHASH_CACHE_TIMEOUT_MS = 30 * 1000;

type RpcRequest = (methodName: string, args: Array<any>) => any;

type TokenAccountsFilter =
  | {|
      mint: PublicKey,
    |}
  | {|
      programId: PublicKey,
    |};

/**
 * Extra contextual information for RPC responses
 *
 * @typedef {Object} Context
 * @property {number} slot
 */
type Context = {
  slot: number,
};

/**
 * Options for sending transactions
 *
 * @typedef {Object} SendOptions
 * @property {boolean | undefined} skipPreflight disable transaction verification step
 */
export type SendOptions = {
  skipPreflight?: boolean,
};

/**
 * Options for confirming transactions
 *
 * @typedef {Object} ConfirmOptions
 * @property {boolean | undefined} skipPreflight disable transaction verification step
 * @property {Commitment | undefined} commitment desired commitment level
 */
export type ConfirmOptions = {
  skipPreflight?: boolean,
  commitment?: Commitment,
};

/**
 * Options for getConfirmedSignaturesForAddress2
 *
 * @typedef {Object} ConfirmedSignaturesForAddress2Options
 * @property {TransactionSignature | undefined} before start searching backwards from this transaction signature.
 *               If not provided the search starts from the highest max confirmed block.
 * @property {number | undefined} limit maximum transaction signatures to return (between 1 and 1,000, default: 1,000).
 *
 */
export type ConfirmedSignaturesForAddress2Options = {
  before?: TransactionSignature,
  limit?: number,
};

/**
 * RPC Response with extra contextual information
 *
 * @typedef {Object} RpcResponseAndContext
 * @property {Context} context
 * @property {T} value response
 */
type RpcResponseAndContext<T> = {
  context: Context,
  value: T,
};

/**
 * @private
 */
function jsonRpcResultAndContext(resultDescription: any) {
  return jsonRpcResult({
    context: struct({
      slot: 'number',
    }),
    value: resultDescription,
  });
}

/**
 * @private
 */
function jsonRpcResult(resultDescription: any) {
  const jsonRpcVersion = struct.literal('2.0');
  return struct.union([
    struct({
      jsonrpc: jsonRpcVersion,
      id: 'string',
      error: 'any',
    }),
    struct({
      jsonrpc: jsonRpcVersion,
      id: 'string',
      error: 'null?',
      result: resultDescription,
    }),
  ]);
}

/**
 * @private
 */
function notificationResultAndContext(resultDescription: any) {
  return struct({
    context: struct({
      slot: 'number',
    }),
    value: resultDescription,
  });
}

/**
 * The level of commitment desired when querying state
 * <pre>
 *   'max':    Query the most recent block which has been finalized by the cluster
 *   'recent': Query the most recent block which has reached 1 confirmation by the connected node
 *   'root':   Query the most recent block which has been rooted by the connected node
 *   'single': Query the most recent block which has reached 1 confirmation by the cluster
 *   'singleGossip': Query the most recent block which has reached 1 confirmation according to votes seen in gossip
 * </pre>
 *
 * @typedef {'max' | 'recent' | 'root' | 'single' | 'singleGossip'} Commitment
 */
export type Commitment = 'max' | 'recent' | 'root' | 'single' | 'singleGossip';

/**
 * Filter for largest accounts query
 * <pre>
 *   'circulating':    Return the largest accounts that are part of the circulating supply
 *   'nonCirculating': Return the largest accounts that are not part of the circulating supply
 * </pre>
 *
 * @typedef {'circulating' | 'nonCirculating'} LargestAccountsFilter
 */
export type LargestAccountsFilter = 'circulating' | 'nonCirculating';

/**
 * Configuration object for changing `getLargestAccounts` query behavior
 *
 * @typedef {Object} GetLargestAccountsConfig
 * @property {Commitment|undefined} commitment The level of commitment desired
 * @property {LargestAccountsFilter|undefined} filter Filter largest accounts by whether they are part of the circulating supply
 */
type GetLargestAccountsConfig = {
  commitment: ?Commitment,
  filter: ?LargestAccountsFilter,
};

/**
 * Configuration object for changing query behavior
 *
 * @typedef {Object} SignatureStatusConfig
 * @property {boolean} searchTransactionHistory enable searching status history, not needed for recent transactions
 */
export type SignatureStatusConfig = {
  searchTransactionHistory: boolean,
};

/**
 * Information describing a cluster node
 *
 * @typedef {Object} ContactInfo
 * @property {string} pubkey Identity public key of the node
 * @property {string|null} gossip Gossip network address for the node
 * @property {string|null} tpu TPU network address for the node (null if not available)
 * @property {string|null} rpc JSON RPC network address for the node (null if not available)
 * @property {string|null} version Software version of the node (null if not available)
 */
type ContactInfo = {
  pubkey: string,
  gossip: string | null,
  tpu: string | null,
  rpc: string | null,
  version: string | null,
};

/**
 * Information describing a vote account
 *
 * @typedef {Object} VoteAccountInfo
 * @property {string} votePubkey Public key of the vote account
 * @property {string} nodePubkey Identity public key of the node voting with this account
 * @property {number} activatedStake The stake, in lamports, delegated to this vote account and activated
 * @property {boolean} epochVoteAccount Whether the vote account is staked for this epoch
 * @property {Array<Array<number>>} epochCredits Recent epoch voting credit history for this voter
 * @property {number} commission A percentage (0-100) of rewards payout owed to the voter
 * @property {number} lastVote Most recent slot voted on by this vote account
 */
type VoteAccountInfo = {
  votePubkey: string,
  nodePubkey: string,
  activatedStake: number,
  epochVoteAccount: boolean,
  epochCredits: Array<[number, number, number]>,
  commission: number,
  lastVote: number,
};

/**
 * A collection of cluster vote accounts
 *
 * @typedef {Object} VoteAccountStatus
 * @property {Array<VoteAccountInfo>} current Active vote accounts
 * @property {Array<VoteAccountInfo>} delinquent Inactive vote accounts
 */
type VoteAccountStatus = {
  current: Array<VoteAccountInfo>,
  delinquent: Array<VoteAccountInfo>,
};

/**
 * Network Inflation
 * (see https://docs.solana.com/implemented-proposals/ed_overview)
 *
 * @typedef {Object} InflationGovernor
 * @property {number} foundation
 * @property {number} foundation_term
 * @property {number} initial
 * @property {number} taper
 * @property {number} terminal
 */
type InflationGovernor = {
  foundation: number,
  foundationTerm: number,
  initial: number,
  taper: number,
  terminal: number,
};

const GetInflationGovernorResult = struct({
  foundation: 'number',
  foundationTerm: 'number',
  initial: 'number',
  taper: 'number',
  terminal: 'number',
});

/**
 * Information about the current epoch
 *
 * @typedef {Object} EpochInfo
 * @property {number} epoch
 * @property {number} slotIndex
 * @property {number} slotsInEpoch
 * @property {number} absoluteSlot
 * @property {number} blockHeight
 */
type EpochInfo = {
  epoch: number,
  slotIndex: number,
  slotsInEpoch: number,
  absoluteSlot: number,
  blockHeight: number | null,
};

const GetEpochInfoResult = struct({
  epoch: 'number',
  slotIndex: 'number',
  slotsInEpoch: 'number',
  absoluteSlot: 'number',
  blockHeight: 'number?',
});

/**
 * Epoch schedule
 * (see https://docs.solana.com/terminology#epoch)
 *
 * @typedef {Object} EpochSchedule
 * @property {number} slotsPerEpoch The maximum number of slots in each epoch
 * @property {number} leaderScheduleSlotOffset The number of slots before beginning of an epoch to calculate a leader schedule for that epoch
 * @property {boolean} warmup Indicates whether epochs start short and grow
 * @property {number} firstNormalEpoch The first epoch with `slotsPerEpoch` slots
 * @property {number} firstNormalSlot The first slot of `firstNormalEpoch`
 */
type EpochSchedule = {
  slotsPerEpoch: number,
  leaderScheduleSlotOffset: number,
  warmup: boolean,
  firstNormalEpoch: number,
  firstNormalSlot: number,
};

const GetEpochScheduleResult = struct({
  slotsPerEpoch: 'number',
  leaderScheduleSlotOffset: 'number',
  warmup: 'boolean',
  firstNormalEpoch: 'number',
  firstNormalSlot: 'number',
});

/**
 * Leader schedule
 * (see https://docs.solana.com/terminology#leader-schedule)
 *
 * @typedef {Object} LeaderSchedule
 */
type LeaderSchedule = {
  [address: string]: number[],
};

const GetLeaderScheduleResult = struct.record([
  'string',
  'any', // validating struct.array(['number']) is extremely slow
]);

/**
 * Transaction error or null
 */
const TransactionErrorResult = struct.union(['null', 'object']);

/**
 * Signature status for a transaction
 */
const SignatureStatusResult = struct({err: TransactionErrorResult});

/**
 * Version info for a node
 *
 * @typedef {Object} Version
 * @property {string} solana-core Version of solana-core
 */
const Version = struct({
  'solana-core': 'string',
});

type SimulatedTransactionResponse = {
  err: TransactionError | string | null,
  logs: Array<string> | null,
};

const SimulatedTransactionResponseValidator = jsonRpcResultAndContext(
  struct.pick({
    err: struct.union(['null', 'object', 'string']),
    logs: struct.union(['null', struct.array(['string'])]),
  }),
);

/**
 * Metadata for a confirmed transaction on the ledger
 *
 * @typedef {Object} ConfirmedTransactionMeta
 * @property {number} fee The fee charged for processing the transaction
 * @property {Array<number>} preBalances The balances of the transaction accounts before processing
 * @property {Array<number>} postBalances The balances of the transaction accounts after processing
 * @property {object|null} err The error result of transaction processing
 */
type ConfirmedTransactionMeta = {
  fee: number,
  preBalances: Array<number>,
  postBalances: Array<number>,
  err: TransactionError | null,
};

/**
 * A confirmed transaction on the ledger
 *
 * @typedef {Object} ConfirmedTransaction
 * @property {number} slot The slot during which the transaction was processed
 * @property {Transaction} transaction The details of the transaction
 * @property {ConfirmedTransactionMeta|null} meta Metadata produced from the transaction
 */
type ConfirmedTransaction = {
  slot: number,
  transaction: Transaction,
  meta: ConfirmedTransactionMeta | null,
};

/**
 * A partially decoded transaction instruction
 *
 * @typedef {Object} ParsedMessageAccount
 * @property {PublicKey} pubkey Public key of the account
 * @property {PublicKey} accounts Indicates if the account signed the transaction
 * @property {string} data Raw base-58 instruction data
 */
type PartiallyDecodedInstruction = {|
  programId: PublicKey,
  accounts: Array<PublicKey>,
  data: string,
|};

/**
 * A parsed transaction message account
 *
 * @typedef {Object} ParsedMessageAccount
 * @property {PublicKey} pubkey Public key of the account
 * @property {boolean} signer Indicates if the account signed the transaction
 * @property {boolean} writable Indicates if the account is writable for this transaction
 */
type ParsedMessageAccount = {
  pubkey: PublicKey,
  signer: boolean,
  writable: boolean,
};

/**
 * A parsed transaction instruction
 *
 * @typedef {Object} ParsedInstruction
 * @property {string} program Name of the program for this instruction
 * @property {PublicKey} programId ID of the program for this instruction
 * @property {any} parsed Parsed instruction info
 */
type ParsedInstruction = {|
  program: string,
  programId: PublicKey,
  parsed: any,
|};

/**
 * A parsed transaction message
 *
 * @typedef {Object} ParsedMessage
 * @property {Array<ParsedMessageAccount>} accountKeys Accounts used in the instructions
 * @property {Array<ParsedInstruction | PartiallyDecodedInstruction>} instructions The atomically executed instructions for the transaction
 * @property {string} recentBlockhash Recent blockhash
 */
type ParsedMessage = {
  accountKeys: ParsedMessageAccount[],
  instructions: (ParsedInstruction | PartiallyDecodedInstruction)[],
  recentBlockhash: string,
};

/**
 * A parsed transaction
 *
 * @typedef {Object} ParsedTransaction
 * @property {Array<string>} signatures Signatures for the transaction
 * @property {ParsedMessage} message Message of the transaction
 */
type ParsedTransaction = {
  signatures: Array<string>,
  message: ParsedMessage,
};

/**
 * A parsed and confirmed transaction on the ledger
 *
 * @typedef {Object} ParsedConfirmedTransaction
 * @property {number} slot The slot during which the transaction was processed
 * @property {ParsedTransaction} transaction The details of the transaction
 * @property {ConfirmedTransactionMeta|null} meta Metadata produced from the transaction
 */
type ParsedConfirmedTransaction = {
  slot: number,
  transaction: ParsedTransaction,
  meta: ConfirmedTransactionMeta | null,
};

/**
 * A ConfirmedBlock on the ledger
 *
 * @typedef {Object} ConfirmedBlock
 * @property {Blockhash} blockhash Blockhash of this block
 * @property {Blockhash} previousBlockhash Blockhash of this block's parent
 * @property {number} parentSlot Slot index of this block's parent
 * @property {Array<object>} transactions Vector of transactions and status metas
 * @property {Array<object>} rewards Vector of block rewards
 */
type ConfirmedBlock = {
  blockhash: Blockhash,
  previousBlockhash: Blockhash,
  parentSlot: number,
  transactions: Array<{
    transaction: Transaction,
    meta: ConfirmedTransactionMeta | null,
  }>,
  rewards: Array<{
    pubkey: string,
    lamports: number,
  }>,
};

function createRpcRequest(url): RpcRequest {
  const server = jayson(async (request, callback) => {
    const options = {
      method: 'POST',
      body: request,
      headers: {
        'Content-Type': 'application/json',
      },
    };

    try {
      let too_many_requests_retries = 5;
      let res = {};
      let waitTime = 500;
      for (;;) {
        res = await fetch(url, options);
        if (res.status !== 429 /* Too many requests */) {
          break;
        }
        too_many_requests_retries -= 1;
        if (too_many_requests_retries === 0) {
          break;
        }
        console.log(
          `Server responded with ${res.status} ${res.statusText}.  Retrying after ${waitTime}ms delay...`,
        );
        await sleep(waitTime);
        waitTime *= 2;
      }

      const text = await res.text();
      if (res.ok) {
        callback(null, text);
      } else {
        callback(new Error(`${res.status} ${res.statusText}: ${text}`));
      }
    } catch (err) {
      callback(err);
    }
  });

  return (method, args) => {
    return new Promise((resolve, reject) => {
      server.request(method, args, (err, response) => {
        if (err) {
          reject(err);
          return;
        }
        resolve(response);
      });
    });
  };
}

/**
 * Expected JSON RPC response for the "getInflationGovernor" message
 */
const GetInflationGovernorRpcResult = struct({
  jsonrpc: struct.literal('2.0'),
  id: 'string',
  error: 'any?',
  result: GetInflationGovernorResult,
});

/**
 * Expected JSON RPC response for the "getEpochInfo" message
 */
const GetEpochInfoRpcResult = struct({
  jsonrpc: struct.literal('2.0'),
  id: 'string',
  error: 'any?',
  result: GetEpochInfoResult,
});

/**
 * Expected JSON RPC response for the "getEpochSchedule" message
 */
const GetEpochScheduleRpcResult = struct({
  jsonrpc: struct.literal('2.0'),
  id: 'string',
  error: 'any?',
  result: GetEpochScheduleResult,
});

/**
 * Expected JSON RPC response for the "getLeaderSchedule" message
 */
const GetLeaderScheduleRpcResult = jsonRpcResult(GetLeaderScheduleResult);

/**
 * Expected JSON RPC response for the "getBalance" message
 */
const GetBalanceAndContextRpcResult = jsonRpcResultAndContext('number?');

/**
 * Expected JSON RPC response for the "getBlockTime" message
 */
const GetBlockTimeRpcResult = struct({
  jsonrpc: struct.literal('2.0'),
  id: 'string',
  error: 'any?',
  result: struct.union(['null', 'number', 'undefined']),
});

/**
 * Expected JSON RPC response for the "minimumLedgerSlot" and "getFirstAvailableBlock" messages
 */
const SlotRpcResult = struct({
  jsonrpc: struct.literal('2.0'),
  id: 'string',
  error: 'any?',
  result: 'number',
});

/**
 * Supply
 *
 * @typedef {Object} Supply
 * @property {number} total Total supply in lamports
 * @property {number} circulating Circulating supply in lamports
 * @property {number} nonCirculating Non-circulating supply in lamports
 * @property {Array<PublicKey>} nonCirculatingAccounts List of non-circulating account addresses
 */
type Supply = {
  total: number,
  circulating: number,
  nonCirculating: number,
  nonCirculatingAccounts: Array<PublicKey>,
};

/**
 * Expected JSON RPC response for the "getSupply" message
 */
const GetSupplyRpcResult = jsonRpcResultAndContext(
  struct({
    total: 'number',
    circulating: 'number',
    nonCirculating: 'number',
    nonCirculatingAccounts: struct.array(['string']),
  }),
);

/**
 * Token amount object which returns a token amount in different formats
 * for various client use cases.
 *
 * @typedef {Object} TokenAmount
 * @property {string} amount Raw amount of tokens as string ignoring decimals
 * @property {number} decimals Number of decimals configured for token's mint
 * @property {number} uiAmount Token account as float, accounts for decimals
 */
type TokenAmount = {
  amount: string,
  decimals: number,
  uiAmount: number,
};

/**
 * Expected JSON RPC structure for token amounts
 */
const TokenAmountResult = struct.object({
  amount: 'string',
  uiAmount: 'number',
  decimals: 'number',
});

/**
 * Token address and balance.
 *
 * @typedef {Object} TokenAccountBalancePair
 * @property {PublicKey} address Address of the token account
 * @property {string} amount Raw amount of tokens as string ignoring decimals
 * @property {number} decimals Number of decimals configured for token's mint
 * @property {number} uiAmount Token account as float, accounts for decimals
 */
type TokenAccountBalancePair = {
  address: PublicKey,
  amount: string,
  decimals: number,
  uiAmount: number,
};

/**
 * Expected JSON RPC response for the "getTokenLargestAccounts" message
 */
const GetTokenLargestAccountsResult = jsonRpcResultAndContext(
  struct.array([
    struct.pick({
      address: 'string',
      amount: 'string',
      uiAmount: 'number',
      decimals: 'number',
    }),
  ]),
);

/**
 * Expected JSON RPC response for the "getTokenAccountBalance" message
 */
const GetTokenAccountBalance = jsonRpcResultAndContext(TokenAmountResult);

/**
 * Expected JSON RPC response for the "getTokenSupply" message
 */
const GetTokenSupplyRpcResult = jsonRpcResultAndContext(TokenAmountResult);

/**
 * Expected JSON RPC response for the "getTokenAccountsByOwner" message
 */
const GetTokenAccountsByOwner = jsonRpcResultAndContext(
  struct.array([
    struct.object({
      pubkey: 'string',
      account: struct.object({
        executable: 'boolean',
        owner: 'string',
        lamports: 'number',
        data: ['string', struct.literal('base64')],
        rentEpoch: 'number?',
      }),
    }),
  ]),
);

/**
 * Expected JSON RPC response for the "getTokenAccountsByOwner" message with parsed data
 */
const GetParsedTokenAccountsByOwner = jsonRpcResultAndContext(
  struct.array([
    struct.object({
      pubkey: 'string',
      account: struct.object({
        executable: 'boolean',
        owner: 'string',
        lamports: 'number',
        data: struct.pick({
          program: 'string',
          parsed: 'any',
          space: 'number',
        }),
        rentEpoch: 'number?',
      }),
    }),
  ]),
);

/**
 * Pair of an account address and its balance
 *
 * @typedef {Object} AccountBalancePair
 * @property {PublicKey} address
 * @property {number} lamports
 */
type AccountBalancePair = {
  address: PublicKey,
  lamports: number,
};

/**
 * Expected JSON RPC response for the "getLargestAccounts" message
 */
const GetLargestAccountsRpcResult = jsonRpcResultAndContext(
  struct.array([
    struct({
      lamports: 'number',
      address: 'string',
    }),
  ]),
);

/**
 * Expected JSON RPC response for the "getVersion" message
 */
const GetVersionRpcResult = struct({
  jsonrpc: struct.literal('2.0'),
  id: 'string',
  error: 'any?',
  result: Version,
});

/**
 * @private
 */
const AccountInfoResult = struct({
  executable: 'boolean',
  owner: 'string',
  lamports: 'number',
  data: 'any',
  rentEpoch: 'number?',
});

/**
 * @private
 */
const ParsedAccountInfoResult = struct.object({
  executable: 'boolean',
  owner: 'string',
  lamports: 'number',
  data: struct.union([
    ['string', struct.literal('base64')],
    struct.pick({
      program: 'string',
      parsed: 'any',
      space: 'number',
    }),
  ]),
  rentEpoch: 'number?',
});

/**
 * @private
 */
const StakeActivationResult = struct.object({
<<<<<<< HEAD
  state: 'string',
=======
  state: struct.union([
    struct.literal('active'),
    struct.literal('inactive'),
    struct.literal('activating'),
    struct.literal('deactivating'),
  ]),
>>>>>>> 4dfc7b6b
  active: 'number',
  inactive: 'number',
});

/**
 * Expected JSON RPC response for the "getAccountInfo" message
 */
const GetAccountInfoAndContextRpcResult = jsonRpcResultAndContext(
  struct.union(['null', AccountInfoResult]),
);

/**
 * Expected JSON RPC response for the "getAccountInfo" message with jsonParsed param
 */
const GetParsedAccountInfoResult = jsonRpcResultAndContext(
  struct.union(['null', ParsedAccountInfoResult]),
);

/**
 * Expected JSON RPC response for the "getStakeActivation" message with jsonParsed param
 */
const GetStakeActivationResult = jsonRpcResult(
  struct.union(['null', StakeActivationResult]),
);

/**
 * Expected JSON RPC response for the "getConfirmedSignaturesForAddress" message
 */
const GetConfirmedSignaturesForAddressRpcResult = jsonRpcResult(
  struct.array(['string']),
);

/**
 * Expected JSON RPC response for the "getConfirmedSignaturesForAddress2" message
 */

const GetConfirmedSignaturesForAddress2RpcResult = jsonRpcResult(
  struct.array([
    struct({
      signature: 'string',
      slot: 'number',
      err: TransactionErrorResult,
      memo: struct.union(['null', 'string']),
    }),
  ]),
);

/***
 * Expected JSON RPC response for the "accountNotification" message
 */
const AccountNotificationResult = struct({
  subscription: 'number',
  result: notificationResultAndContext(AccountInfoResult),
});

/**
 * @private
 */
const ProgramAccountInfoResult = struct({
  pubkey: 'string',
  account: AccountInfoResult,
});

/**
 * @private
 */
const ParsedProgramAccountInfoResult = struct({
  pubkey: 'string',
  account: ParsedAccountInfoResult,
});

/***
 * Expected JSON RPC response for the "programNotification" message
 */
const ProgramAccountNotificationResult = struct({
  subscription: 'number',
  result: notificationResultAndContext(ProgramAccountInfoResult),
});

/**
 * @private
 */
const SlotInfoResult = struct({
  parent: 'number',
  slot: 'number',
  root: 'number',
});

/**
 * Expected JSON RPC response for the "slotNotification" message
 */
const SlotNotificationResult = struct({
  subscription: 'number',
  result: SlotInfoResult,
});

/**
 * Expected JSON RPC response for the "signatureNotification" message
 */
const SignatureNotificationResult = struct({
  subscription: 'number',
  result: notificationResultAndContext(SignatureStatusResult),
});

/**
 * Expected JSON RPC response for the "rootNotification" message
 */
const RootNotificationResult = struct({
  subscription: 'number',
  result: 'number',
});

/**
 * Expected JSON RPC response for the "getProgramAccounts" message
 */
const GetProgramAccountsRpcResult = jsonRpcResult(
  struct.array([ProgramAccountInfoResult]),
);

/**
 * Expected JSON RPC response for the "getProgramAccounts" message
 */
const GetParsedProgramAccountsRpcResult = jsonRpcResult(
  struct.array([ParsedProgramAccountInfoResult]),
);

/**
 * Expected JSON RPC response for the "getSlot" message
 */
const GetSlot = jsonRpcResult('number');

/**
 * Expected JSON RPC response for the "getSlotLeader" message
 */
const GetSlotLeader = jsonRpcResult('string');

/**
 * Expected JSON RPC response for the "getClusterNodes" message
 */
const GetClusterNodes = jsonRpcResult(
  struct.array([
    struct.pick({
      pubkey: 'string',
      gossip: struct.union(['null', 'string']),
      tpu: struct.union(['null', 'string']),
      rpc: struct.union(['null', 'string']),
      version: struct.union(['null', 'string']),
    }),
  ]),
);

/**
 * Expected JSON RPC response for the "getVoteAccounts" message
 */
const GetVoteAccounts = jsonRpcResult(
  struct({
    current: struct.array([
      struct.pick({
        votePubkey: 'string',
        nodePubkey: 'string',
        activatedStake: 'number',
        epochVoteAccount: 'boolean',
        epochCredits: struct.array([
          struct.tuple(['number', 'number', 'number']),
        ]),
        commission: 'number',
        lastVote: 'number',
        rootSlot: 'number?',
      }),
    ]),
    delinquent: struct.array([
      struct.pick({
        votePubkey: 'string',
        nodePubkey: 'string',
        activatedStake: 'number',
        epochVoteAccount: 'boolean',
        epochCredits: struct.array([
          struct.tuple(['number', 'number', 'number']),
        ]),
        commission: 'number',
        lastVote: 'number',
        rootSlot: 'number?',
      }),
    ]),
  }),
);

/**
 * Expected JSON RPC response for the "getSignatureStatuses" message
 */
const GetSignatureStatusesRpcResult = jsonRpcResultAndContext(
  struct.array([
    struct.union([
      'null',
      struct.pick({
        slot: 'number',
        confirmations: struct.union(['number', 'null']),
        err: TransactionErrorResult,
      }),
    ]),
  ]),
);

/**
 * Expected JSON RPC response for the "getTransactionCount" message
 */
const GetTransactionCountRpcResult = jsonRpcResult('number');

/**
 * Expected JSON RPC response for the "getTotalSupply" message
 */
const GetTotalSupplyRpcResult = jsonRpcResult('number');

/**
 * Expected JSON RPC response for the "getMinimumBalanceForRentExemption" message
 */
const GetMinimumBalanceForRentExemptionRpcResult = jsonRpcResult('number');

/**
 * @private
 */
const ConfirmedTransactionResult = struct({
  signatures: struct.array(['string']),
  message: struct({
    accountKeys: struct.array(['string']),
    header: struct({
      numRequiredSignatures: 'number',
      numReadonlySignedAccounts: 'number',
      numReadonlyUnsignedAccounts: 'number',
    }),
    instructions: struct.array([
      struct({
        accounts: struct.array(['number']),
        data: 'string',
        programIdIndex: 'number',
      }),
    ]),
    recentBlockhash: 'string',
  }),
});

/**
 * @private
 */
const ParsedConfirmedTransactionResult = struct({
  signatures: struct.array(['string']),
  message: struct({
    accountKeys: struct.array([
      struct({
        pubkey: 'string',
        signer: 'boolean',
        writable: 'boolean',
      }),
    ]),
    instructions: struct.array([
      struct.union([
        struct({
          accounts: struct.array(['string']),
          data: 'string',
          programId: 'string',
        }),
        struct({
          parsed: 'any',
          program: 'string',
          programId: 'string',
        }),
      ]),
    ]),
    recentBlockhash: 'string',
  }),
});

/**
 * @private
 */
const ConfirmedTransactionMetaResult = struct.union([
  'null',
  struct.pick({
    err: TransactionErrorResult,
    fee: 'number',
    preBalances: struct.array(['number']),
    postBalances: struct.array(['number']),
  }),
]);

/**
 * Expected JSON RPC response for the "getConfirmedBlock" message
 */
export const GetConfirmedBlockRpcResult = jsonRpcResult(
  struct.union([
    'null',
    struct.pick({
      blockhash: 'string',
      previousBlockhash: 'string',
      parentSlot: 'number',
      transactions: struct.array([
        struct({
          transaction: ConfirmedTransactionResult,
          meta: ConfirmedTransactionMetaResult,
        }),
      ]),
      rewards: struct.union([
        'undefined',
        struct.array([
          struct({
            pubkey: 'string',
            lamports: 'number',
          }),
        ]),
      ]),
    }),
  ]),
);

/**
 * Expected JSON RPC response for the "getConfirmedTransaction" message
 */
const GetConfirmedTransactionRpcResult = jsonRpcResult(
  struct.union([
    'null',
    struct.pick({
      slot: 'number',
      transaction: ConfirmedTransactionResult,
      meta: ConfirmedTransactionMetaResult,
    }),
  ]),
);

/**
 * Expected JSON RPC response for the "getConfirmedTransaction" message
 */
const GetParsedConfirmedTransactionRpcResult = jsonRpcResult(
  struct.union([
    'null',
    struct.pick({
      slot: 'number',
      transaction: ParsedConfirmedTransactionResult,
      meta: ConfirmedTransactionMetaResult,
    }),
  ]),
);

/**
 * Expected JSON RPC response for the "getRecentBlockhash" message
 */
const GetRecentBlockhashAndContextRpcResult = jsonRpcResultAndContext(
  struct({
    blockhash: 'string',
    feeCalculator: struct({
      lamportsPerSignature: 'number',
    }),
  }),
);

/**
 * Expected JSON RPC response for the "getFeeCalculatorForBlockhash" message
 */
const GetFeeCalculatorRpcResult = jsonRpcResultAndContext(
  struct.union([
    'null',
    struct({
      feeCalculator: struct({
        lamportsPerSignature: 'number',
      }),
    }),
  ]),
);

/**
 * Expected JSON RPC response for the "requestAirdrop" message
 */
const RequestAirdropRpcResult = jsonRpcResult('string');

/**
 * Expected JSON RPC response for the "sendTransaction" message
 */
const SendTransactionRpcResult = jsonRpcResult('string');

/**
 * Information about the latest slot being processed by a node
 *
 * @typedef {Object} SlotInfo
 * @property {number} slot Currently processing slot
 * @property {number} parent Parent of the current slot
 * @property {number} root The root block of the current slot's fork
 */
type SlotInfo = {
  slot: number,
  parent: number,
  root: number,
};

/**
 * Parsed account data
 *
 * @typedef {Object} ParsedAccountData
 * @property {string} program Name of the program that owns this account
 * @property {any} parsed Parsed account data
 * @property {number} space Space used by account data
 */
type ParsedAccountData = {
  program: string,
  parsed: any,
  space: number,
};

/**
 * Stake Activation data
 *
 * @typedef {Object} StakeActivationData
 * @property {string} state: <string - the stake account's activation state, one of: active, inactive, activating, deactivating
 * @property {number} active: stake active during the epoch
 * @property {number} inactive: stake inactive during the epoch
 */
type StakeActivationData = {
<<<<<<< HEAD
  state: string,
=======
  state: 'active' | 'inactive' | 'activating' | 'deactivating',
>>>>>>> 4dfc7b6b
  active: number,
  inactive: number,
};

/**
 * Information describing an account
 *
 * @typedef {Object} AccountInfo
 * @property {number} lamports Number of lamports assigned to the account
 * @property {PublicKey} owner Identifier of the program that owns the account
 * @property {T} data Optional data assigned to the account
 * @property {boolean} executable `true` if this account's data contains a loaded program
 */
type AccountInfo<T> = {
  executable: boolean,
  owner: PublicKey,
  lamports: number,
  data: T,
};

/**
 * Account information identified by pubkey
 *
 * @typedef {Object} KeyedAccountInfo
 * @property {PublicKey} accountId
 * @property {AccountInfo<Buffer>} accountInfo
 */
type KeyedAccountInfo = {
  accountId: PublicKey,
  accountInfo: AccountInfo<Buffer>,
};

/**
 * Callback function for account change notifications
 */
export type AccountChangeCallback = (
  accountInfo: AccountInfo<Buffer>,
  context: Context,
) => void;

/**
 * @private
 */
type SubscriptionId = 'subscribing' | number;

/**
 * @private
 */
type AccountSubscriptionInfo = {
  publicKey: string, // PublicKey of the account as a base 58 string
  callback: AccountChangeCallback,
  commitment: ?Commitment,
  subscriptionId: ?SubscriptionId, // null when there's no current server subscription id
};

/**
 * Callback function for program account change notifications
 */
export type ProgramAccountChangeCallback = (
  keyedAccountInfo: KeyedAccountInfo,
  context: Context,
) => void;

/**
 * @private
 */
type ProgramAccountSubscriptionInfo = {
  programId: string, // PublicKey of the program as a base 58 string
  callback: ProgramAccountChangeCallback,
  commitment: ?Commitment,
  subscriptionId: ?SubscriptionId, // null when there's no current server subscription id
};

/**
 * Callback function for slot change notifications
 */
export type SlotChangeCallback = (slotInfo: SlotInfo) => void;

/**
 * @private
 */
type SlotSubscriptionInfo = {
  callback: SlotChangeCallback,
  subscriptionId: ?SubscriptionId, // null when there's no current server subscription id
};

/**
 * Callback function for signature notifications
 */
export type SignatureResultCallback = (
  signatureResult: SignatureResult,
  context: Context,
) => void;

/**
 * @private
 */
type SignatureSubscriptionInfo = {
  signature: TransactionSignature, // TransactionSignature as a base 58 string
  callback: SignatureResultCallback,
  commitment: ?Commitment,
  subscriptionId: ?SubscriptionId, // null when there's no current server subscription id
};

/**
 * Callback function for root change notifications
 */
export type RootChangeCallback = (root: number) => void;

/**
 * @private
 */
type RootSubscriptionInfo = {
  callback: RootChangeCallback,
  subscriptionId: ?SubscriptionId, // null when there's no current server subscription id
};

/**
 * Signature result
 *
 * @typedef {Object} SignatureResult
 */
export type SignatureResult = {|
  err: TransactionError | null,
|};

/**
 * Transaction error
 *
 * @typedef {Object} TransactionError
 */
export type TransactionError = {};

/**
 * Signature status
 *
 * @typedef {Object} SignatureStatus
 * @property {number} slot when the transaction was processed
 * @property {number | null} confirmations the number of blocks that have been confirmed and voted on in the fork containing `slot` (TODO)
 * @property {TransactionError | null} err error, if any
 */
export type SignatureStatus = {
  slot: number,
  confirmations: number | null,
  err: TransactionError | null,
};

/**
 * A confirmed signature with its status
 *
 * @typedef {Object} ConfirmedSignatureInfo
 * @property {string} signature the transaction signature
 * @property {number} slot when the transaction was processed
 * @property {TransactionError | null} err error, if any
 * @property {string | null} memo memo associated with the transaction, if any
 */
export type ConfirmedSignatureInfo = {
  signature: string,
  slot: number,
  err: TransactionError | null,
  memo: string | null,
};

/**
 * A connection to a fullnode JSON RPC endpoint
 */
export class Connection {
  _rpcRequest: RpcRequest;
  _rpcWebSocket: RpcWebSocketClient;
  _rpcWebSocketConnected: boolean = false;
  _rpcWebSocketHeartbeat: IntervalID | null = null;
  _rpcWebSocketIdleTimeout: TimeoutID | null = null;

  _commitment: ?Commitment;
  _blockhashInfo: {
    recentBlockhash: Blockhash | null,
    lastFetch: Date,
    simulatedSignatures: Array<string>,
    transactionSignatures: Array<string>,
  };
  _disableBlockhashCaching: boolean = false;
  _pollingBlockhash: boolean = false;
  _accountChangeSubscriptions: {[number]: AccountSubscriptionInfo} = {};
  _accountChangeSubscriptionCounter: number = 0;
  _programAccountChangeSubscriptions: {
    [number]: ProgramAccountSubscriptionInfo,
  } = {};
  _programAccountChangeSubscriptionCounter: number = 0;
  _slotSubscriptions: {
    [number]: SlotSubscriptionInfo,
  } = {};
  _slotSubscriptionCounter: number = 0;
  _signatureSubscriptions: {
    [number]: SignatureSubscriptionInfo,
  } = {};
  _signatureSubscriptionCounter: number = 0;
  _rootSubscriptions: {
    [number]: RootSubscriptionInfo,
  } = {};
  _rootSubscriptionCounter: number = 0;

  /**
   * Establish a JSON RPC connection
   *
   * @param endpoint URL to the fullnode JSON RPC endpoint
   * @param commitment optional default commitment level
   */
  constructor(endpoint: string, commitment: ?Commitment) {
    let url = urlParse(endpoint);

    this._rpcRequest = createRpcRequest(url.href);
    this._commitment = commitment;
    this._blockhashInfo = {
      recentBlockhash: null,
      lastFetch: new Date(0),
      transactionSignatures: [],
      simulatedSignatures: [],
    };

    url.protocol = url.protocol === 'https:' ? 'wss:' : 'ws:';
    url.host = '';
    if (url.port !== null) {
      url.port = String(Number(url.port) + 1);
    }
    this._rpcWebSocket = new RpcWebSocketClient(urlFormat(url), {
      autoconnect: false,
      max_reconnects: Infinity,
    });
    this._rpcWebSocket.on('open', this._wsOnOpen.bind(this));
    this._rpcWebSocket.on('error', this._wsOnError.bind(this));
    this._rpcWebSocket.on('close', this._wsOnClose.bind(this));
    this._rpcWebSocket.on(
      'accountNotification',
      this._wsOnAccountNotification.bind(this),
    );
    this._rpcWebSocket.on(
      'programNotification',
      this._wsOnProgramAccountNotification.bind(this),
    );
    this._rpcWebSocket.on(
      'slotNotification',
      this._wsOnSlotNotification.bind(this),
    );
    this._rpcWebSocket.on(
      'signatureNotification',
      this._wsOnSignatureNotification.bind(this),
    );
    this._rpcWebSocket.on(
      'rootNotification',
      this._wsOnRootNotification.bind(this),
    );
  }

  /**
   * The default commitment used for requests
   */
  get commitment(): ?Commitment {
    return this._commitment;
  }

  /**
   * Fetch the balance for the specified public key, return with context
   */
  async getBalanceAndContext(
    publicKey: PublicKey,
    commitment: ?Commitment,
  ): Promise<RpcResponseAndContext<number>> {
    const args = this._buildArgs([publicKey.toBase58()], commitment);
    const unsafeRes = await this._rpcRequest('getBalance', args);
    const res = GetBalanceAndContextRpcResult(unsafeRes);
    if (res.error) {
      throw new Error(
        'failed to get balance for ' +
          publicKey.toBase58() +
          ': ' +
          res.error.message,
      );
    }
    assert(typeof res.result !== 'undefined');
    return res.result;
  }

  /**
   * Fetch the balance for the specified public key
   */
  async getBalance(
    publicKey: PublicKey,
    commitment: ?Commitment,
  ): Promise<number> {
    return await this.getBalanceAndContext(publicKey, commitment)
      .then(x => x.value)
      .catch(e => {
        throw new Error(
          'failed to get balance of account ' + publicKey.toBase58() + ': ' + e,
        );
      });
  }

  /**
   * Fetch the estimated production time of a block
   */
  async getBlockTime(slot: number): Promise<number | null> {
    const unsafeRes = await this._rpcRequest('getBlockTime', [slot]);
    const res = GetBlockTimeRpcResult(unsafeRes);
    if (res.error) {
      throw new Error(
        'failed to get block time for slot ' + slot + ': ' + res.error.message,
      );
    }
    assert(typeof res.result !== 'undefined');
    return res.result;
  }

  /**
   * Fetch the lowest slot that the node has information about in its ledger.
   * This value may increase over time if the node is configured to purge older ledger data
   */
  async getMinimumLedgerSlot(): Promise<number> {
    const unsafeRes = await this._rpcRequest('minimumLedgerSlot', []);
    const res = SlotRpcResult(unsafeRes);
    if (res.error) {
      throw new Error(
        'failed to get minimum ledger slot: ' + res.error.message,
      );
    }
    assert(typeof res.result !== 'undefined');
    return res.result;
  }

  /**
   * Fetch the slot of the lowest confirmed block that has not been purged from the ledger
   */
  async getFirstAvailableBlock(): Promise<number> {
    const unsafeRes = await this._rpcRequest('getFirstAvailableBlock', []);
    const res = SlotRpcResult(unsafeRes);
    if (res.error) {
      throw new Error(
        'failed to get first available block: ' + res.error.message,
      );
    }
    assert(typeof res.result !== 'undefined');
    return res.result;
  }

  /**
   * Fetch information about the current supply
   */
  async getSupply(
    commitment: ?Commitment,
  ): Promise<RpcResponseAndContext<Supply>> {
    const args = this._buildArgs([], commitment);
    const unsafeRes = await this._rpcRequest('getSupply', args);
    const res = GetSupplyRpcResult(unsafeRes);
    if (res.error) {
      throw new Error('failed to get supply: ' + res.error.message);
    }
    assert(typeof res.result !== 'undefined');
    res.result.value.nonCirculatingAccounts = res.result.value.nonCirculatingAccounts.map(
      account => new PublicKey(account),
    );
    return res.result;
  }

  /**
   * Fetch the current supply of a token mint
   */
  async getTokenSupply(
    tokenMintAddress: PublicKey,
    commitment: ?Commitment,
  ): Promise<RpcResponseAndContext<TokenAmount>> {
    const args = this._buildArgs([tokenMintAddress.toBase58()], commitment);
    const unsafeRes = await this._rpcRequest('getTokenSupply', args);
    const res = GetTokenSupplyRpcResult(unsafeRes);
    if (res.error) {
      throw new Error('failed to get token supply: ' + res.error.message);
    }
    assert(typeof res.result !== 'undefined');
    return res.result;
  }

  /**
   * Fetch the current balance of a token account
   */
  async getTokenAccountBalance(
    tokenAddress: PublicKey,
    commitment: ?Commitment,
  ): Promise<RpcResponseAndContext<TokenAmount>> {
    const args = this._buildArgs([tokenAddress.toBase58()], commitment);
    const unsafeRes = await this._rpcRequest('getTokenAccountBalance', args);
    const res = GetTokenAccountBalance(unsafeRes);
    if (res.error) {
      throw new Error(
        'failed to get token account balance: ' + res.error.message,
      );
    }
    assert(typeof res.result !== 'undefined');
    return res.result;
  }

  /**
   * Fetch all the token accounts owned by the specified account
   *
   * @return {Promise<RpcResponseAndContext<Array<{pubkey: PublicKey, account: AccountInfo<Buffer>}>>>}
   */
  async getTokenAccountsByOwner(
    ownerAddress: PublicKey,
    filter: TokenAccountsFilter,
    commitment: ?Commitment,
  ): Promise<
    RpcResponseAndContext<
      Array<{pubkey: PublicKey, account: AccountInfo<Buffer>}>,
    >,
  > {
    let _args = [ownerAddress.toBase58()];
    if (filter.mint) {
      _args.push({mint: filter.mint.toBase58()});
    } else {
      _args.push({programId: filter.programId.toBase58()});
    }

    const args = this._buildArgs(_args, commitment, 'base64');
    const unsafeRes = await this._rpcRequest('getTokenAccountsByOwner', args);
    const res = GetTokenAccountsByOwner(unsafeRes);
    if (res.error) {
      throw new Error(
        'failed to get token accounts owned by account ' +
          ownerAddress.toBase58() +
          ': ' +
          res.error.message,
      );
    }

    const {result} = res;
    const {context, value} = result;
    assert(typeof result !== 'undefined');

    return {
      context,
      value: value.map(result => {
        assert(result.account.data[1] === 'base64');
        return {
          pubkey: new PublicKey(result.pubkey),
          account: {
            executable: result.account.executable,
            owner: new PublicKey(result.account.owner),
            lamports: result.account.lamports,
            data: Buffer.from(result.account.data[0], 'base64'),
          },
        };
      }),
    };
  }

  /**
   * Fetch parsed token accounts owned by the specified account
   *
   * @return {Promise<RpcResponseAndContext<Array<{pubkey: PublicKey, account: AccountInfo<ParsedAccountData>}>>>}
   */
  async getParsedTokenAccountsByOwner(
    ownerAddress: PublicKey,
    filter: TokenAccountsFilter,
    commitment: ?Commitment,
  ): Promise<
    RpcResponseAndContext<
      Array<{pubkey: PublicKey, account: AccountInfo<ParsedAccountData>}>,
    >,
  > {
    let _args = [ownerAddress.toBase58()];
    if (filter.mint) {
      _args.push({mint: filter.mint.toBase58()});
    } else {
      _args.push({programId: filter.programId.toBase58()});
    }

    const args = this._buildArgs(_args, commitment, 'jsonParsed');
    const unsafeRes = await this._rpcRequest('getTokenAccountsByOwner', args);
    const res = GetParsedTokenAccountsByOwner(unsafeRes);
    if (res.error) {
      throw new Error(
        'failed to get token accounts owned by account ' +
          ownerAddress.toBase58() +
          ': ' +
          res.error.message,
      );
    }

    const {result} = res;
    const {context, value} = result;
    assert(typeof result !== 'undefined');

    return {
      context,
      value: value.map(result => ({
        pubkey: new PublicKey(result.pubkey),
        account: {
          executable: result.account.executable,
          owner: new PublicKey(result.account.owner),
          lamports: result.account.lamports,
          data: result.account.data,
        },
      })),
    };
  }

  /**
   * Fetch the 20 largest accounts with their current balances
   */
  async getLargestAccounts(
    config: ?GetLargestAccountsConfig,
  ): Promise<RpcResponseAndContext<Array<AccountBalancePair>>> {
    const arg = {
      ...config,
      commitment: (config && config.commitment) || this.commitment,
    };
    const args = arg.filter || arg.commitment ? [arg] : [];
    const unsafeRes = await this._rpcRequest('getLargestAccounts', args);
    const res = GetLargestAccountsRpcResult(unsafeRes);
    if (res.error) {
      throw new Error('failed to get largest accounts: ' + res.error.message);
    }
    assert(typeof res.result !== 'undefined');
    res.result.value = res.result.value.map(({address, lamports}) => ({
      address: new PublicKey(address),
      lamports,
    }));
    return res.result;
  }

  /**
   * Fetch the 20 largest token accounts with their current balances
   * for a given mint.
   */
  async getTokenLargestAccounts(
    mintAddress: PublicKey,
    commitment: ?Commitment,
  ): Promise<RpcResponseAndContext<Array<TokenAccountBalancePair>>> {
    const args = this._buildArgs([mintAddress.toBase58()], commitment);
    const unsafeRes = await this._rpcRequest('getTokenLargestAccounts', args);
    const res = GetTokenLargestAccountsResult(unsafeRes);
    if (res.error) {
      throw new Error(
        'failed to get token largest accounts: ' + res.error.message,
      );
    }
    assert(typeof res.result !== 'undefined');
    res.result.value = res.result.value.map(pair => ({
      ...pair,
      address: new PublicKey(pair.address),
    }));
    return res.result;
  }

  /**
   * Fetch all the account info for the specified public key, return with context
   */
  async getAccountInfoAndContext(
    publicKey: PublicKey,
    commitment: ?Commitment,
  ): Promise<RpcResponseAndContext<AccountInfo<Buffer> | null>> {
    const args = this._buildArgs([publicKey.toBase58()], commitment, 'base64');
    const unsafeRes = await this._rpcRequest('getAccountInfo', args);
    const res = GetAccountInfoAndContextRpcResult(unsafeRes);
    if (res.error) {
      throw new Error(
        'failed to get info about account ' +
          publicKey.toBase58() +
          ': ' +
          res.error.message,
      );
    }
    assert(typeof res.result !== 'undefined');

    let value = null;
    if (res.result.value) {
      const {executable, owner, lamports, data} = res.result.value;
      assert(data[1] === 'base64');
      value = {
        executable,
        owner: new PublicKey(owner),
        lamports,
        data: Buffer.from(data[0], 'base64'),
      };
    }

    return {
      context: {
        slot: res.result.context.slot,
      },
      value,
    };
  }

  /**
   * Fetch parsed account info for the specified public key
   */
  async getParsedAccountInfo(
    publicKey: PublicKey,
    commitment: ?Commitment,
  ): Promise<
    RpcResponseAndContext<AccountInfo<Buffer | ParsedAccountData> | null>,
  > {
    const args = this._buildArgs(
      [publicKey.toBase58()],
      commitment,
      'jsonParsed',
    );
    const unsafeRes = await this._rpcRequest('getAccountInfo', args);
    const res = GetParsedAccountInfoResult(unsafeRes);
    if (res.error) {
      throw new Error(
        'failed to get info about account ' +
          publicKey.toBase58() +
          ': ' +
          res.error.message,
      );
    }
    assert(typeof res.result !== 'undefined');

    let value = null;
    if (res.result.value) {
      const {executable, owner, lamports, data: resultData} = res.result.value;

      let data = resultData;
      if (!data.program) {
        assert(data[1] === 'base64');
        data = Buffer.from(data[0], 'base64');
      }

      value = {
        executable,
        owner: new PublicKey(owner),
        lamports,
        data,
      };
    }

    return {
      context: {
        slot: res.result.context.slot,
      },
      value,
    };
  }

  /**
   * Fetch all the account info for the specified public key
   */
  async getAccountInfo(
    publicKey: PublicKey,
    commitment: ?Commitment,
  ): Promise<AccountInfo<Buffer> | null> {
    return await this.getAccountInfoAndContext(publicKey, commitment)
      .then(x => x.value)
      .catch(e => {
        throw new Error(
          'failed to get info about account ' + publicKey.toBase58() + ': ' + e,
        );
      });
  }

  /**
   * Returns epoch activation information for a stake account that has been delegated
   */
  async getStakeActivation(
    publicKey: PublicKey,
    commitment: ?Commitment,
    epoch: ?number,
<<<<<<< HEAD
  ): Promise<StakeActivationData | null> {
    let _args = [publicKey.toBase58()];
    if (epoch !== undefined) {
      _args.push({epoch});
    }

    const args = this._buildArgs(_args, commitment, 'base64');
=======
  ): Promise<StakeActivationData> {
    let config = {};

    if (commitment !== undefined) {
      config.commitment = commitment;
    }

    if (epoch !== undefined) {
      config.epoch = epoch;
    }

    const args = this._buildArgs([publicKey.toBase58()]);
>>>>>>> 4dfc7b6b
    const unsafeRes = await this._rpcRequest('getStakeActivation', args);
    const res = GetStakeActivationResult(unsafeRes);
    if (res?.error) {
      throw new Error(
        `failed to get Stake Activation ${publicKey.toBase58()}: ${
          res.error.message
        }`,
      );
    }
    assert(typeof res?.result !== 'undefined');

    const {state, active, inactive} = res.result;
    return {state, active, inactive};
  }

  /**
   * Fetch all the accounts owned by the specified program id
   *
   * @return {Promise<Array<{pubkey: PublicKey, account: AccountInfo<Buffer>}>>}
   */
  async getProgramAccounts(
    programId: PublicKey,
    commitment: ?Commitment,
  ): Promise<Array<{pubkey: PublicKey, account: AccountInfo<Buffer>}>> {
    const args = this._buildArgs([programId.toBase58()], commitment, 'base64');
    const unsafeRes = await this._rpcRequest('getProgramAccounts', args);
    const res = GetProgramAccountsRpcResult(unsafeRes);
    if (res.error) {
      throw new Error(
        'failed to get accounts owned by program ' +
          programId.toBase58() +
          ': ' +
          res.error.message,
      );
    }

    const {result} = res;
    assert(typeof result !== 'undefined');

    return result.map(result => {
      assert(result.account.data[1] === 'base64');
      return {
        pubkey: new PublicKey(result.pubkey),
        account: {
          executable: result.account.executable,
          owner: new PublicKey(result.account.owner),
          lamports: result.account.lamports,
          data: Buffer.from(result.account.data[0], 'base64'),
        },
      };
    });
  }

  /**
   * Fetch and parse all the accounts owned by the specified program id
   *
   * @return {Promise<Array<{pubkey: PublicKey, account: AccountInfo<Buffer | ParsedAccountData>}>>}
   */
  async getParsedProgramAccounts(
    programId: PublicKey,
    commitment: ?Commitment,
  ): Promise<
    Array<{
      pubkey: PublicKey,
      account: AccountInfo<Buffer | ParsedAccountData>,
    }>,
  > {
    const args = this._buildArgs(
      [programId.toBase58()],
      commitment,
      'jsonParsed',
    );
    const unsafeRes = await this._rpcRequest('getProgramAccounts', args);
    const res = GetParsedProgramAccountsRpcResult(unsafeRes);
    if (res.error) {
      throw new Error(
        'failed to get accounts owned by program ' +
          programId.toBase58() +
          ': ' +
          res.error.message,
      );
    }

    const {result} = res;
    assert(typeof result !== 'undefined');

    return result.map(result => {
      const resultData = result.account.data;

      let data = resultData;
      if (!data.program) {
        assert(data[1] === 'base64');
        data = Buffer.from(data[0], 'base64');
      }

      return {
        pubkey: new PublicKey(result.pubkey),
        account: {
          executable: result.account.executable,
          owner: new PublicKey(result.account.owner),
          lamports: result.account.lamports,
          data,
        },
      };
    });
  }

  /**
   * Confirm the transaction identified by the specified signature.
   *
   * If `commitment` is not specified, default to 'max'.
   */
  async confirmTransaction(
    signature: TransactionSignature,
    commitment: ?Commitment,
  ): Promise<RpcResponseAndContext<SignatureResult>> {
    let decodedSignature;
    try {
      decodedSignature = bs58.decode(signature);
    } catch (err) {
      throw new Error('signature must be base58 encoded: ' + signature);
    }

    assert(decodedSignature.length === 64, 'signature has invalid length');

    const start = Date.now();
    const subscriptionCommitment: Commitment = commitment || 'max';

    let subscriptionId;
    let response: RpcResponseAndContext<SignatureResult> | null = null;
    const confirmPromise = new Promise((resolve, reject) => {
      try {
        subscriptionId = this.onSignature(
          signature,
          (result, context) => {
            subscriptionId = undefined;
            response = {
              context,
              value: result,
            };
            resolve();
          },
          subscriptionCommitment,
        );
      } catch (err) {
        reject(err);
      }
    });

    let timeoutMs = 60 * 1000;
    switch (subscriptionCommitment) {
      case 'recent':
      case 'single':
      case 'singleGossip': {
        timeoutMs = 10 * 1000;
        break;
      }
      // exhaust enums to ensure full coverage
      case 'max':
      case 'root':
    }

    try {
      await promiseTimeout(confirmPromise, timeoutMs);
    } finally {
      if (subscriptionId) {
        this.removeSignatureListener(subscriptionId);
      }
    }

    if (response === null) {
      const duration = (Date.now() - start) / 1000;
      throw new Error(
        `Transaction was not confirmed in ${duration.toFixed(2)} seconds`,
      );
    }

    return response;
  }

  /**
   * Return the list of nodes that are currently participating in the cluster
   */
  async getClusterNodes(): Promise<Array<ContactInfo>> {
    const unsafeRes = await this._rpcRequest('getClusterNodes', []);

    const res = GetClusterNodes(unsafeRes);
    if (res.error) {
      throw new Error('failed to get cluster nodes: ' + res.error.message);
    }
    assert(typeof res.result !== 'undefined');
    return res.result;
  }

  /**
   * Return the list of nodes that are currently participating in the cluster
   */
  async getVoteAccounts(commitment: ?Commitment): Promise<VoteAccountStatus> {
    const args = this._buildArgs([], commitment);
    const unsafeRes = await this._rpcRequest('getVoteAccounts', args);
    const res = GetVoteAccounts(unsafeRes);
    //const res = unsafeRes;
    if (res.error) {
      throw new Error('failed to get vote accounts: ' + res.error.message);
    }
    assert(typeof res.result !== 'undefined');
    return res.result;
  }

  /**
   * Fetch the current slot that the node is processing
   */
  async getSlot(commitment: ?Commitment): Promise<number> {
    const args = this._buildArgs([], commitment);
    const unsafeRes = await this._rpcRequest('getSlot', args);
    const res = GetSlot(unsafeRes);
    if (res.error) {
      throw new Error('failed to get slot: ' + res.error.message);
    }
    assert(typeof res.result !== 'undefined');
    return res.result;
  }

  /**
   * Fetch the current slot leader of the cluster
   */
  async getSlotLeader(commitment: ?Commitment): Promise<string> {
    const args = this._buildArgs([], commitment);
    const unsafeRes = await this._rpcRequest('getSlotLeader', args);
    const res = GetSlotLeader(unsafeRes);
    if (res.error) {
      throw new Error('failed to get slot leader: ' + res.error.message);
    }
    assert(typeof res.result !== 'undefined');
    return res.result;
  }

  /**
   * Fetch the current status of a signature
   */
  async getSignatureStatus(
    signature: TransactionSignature,
    config: ?SignatureStatusConfig,
  ): Promise<RpcResponseAndContext<SignatureStatus | null>> {
    const {context, value} = await this.getSignatureStatuses(
      [signature],
      config,
    );
    assert(value.length === 1);
    return {context, value: value[0]};
  }

  /**
   * Fetch the current statuses of a batch of signatures
   */
  async getSignatureStatuses(
    signatures: Array<TransactionSignature>,
    config: ?SignatureStatusConfig,
  ): Promise<RpcResponseAndContext<Array<SignatureStatus | null>>> {
    const params = [signatures];
    if (config) {
      params.push(config);
    }
    const unsafeRes = await this._rpcRequest('getSignatureStatuses', params);
    const res = GetSignatureStatusesRpcResult(unsafeRes);
    if (res.error) {
      throw new Error('failed to get signature status: ' + res.error.message);
    }
    assert(typeof res.result !== 'undefined');
    return res.result;
  }

  /**
   * Fetch the current transaction count of the cluster
   */
  async getTransactionCount(commitment: ?Commitment): Promise<number> {
    const args = this._buildArgs([], commitment);
    const unsafeRes = await this._rpcRequest('getTransactionCount', args);
    const res = GetTransactionCountRpcResult(unsafeRes);
    if (res.error) {
      throw new Error('failed to get transaction count: ' + res.error.message);
    }
    assert(typeof res.result !== 'undefined');
    return Number(res.result);
  }

  /**
   * Fetch the current total currency supply of the cluster in lamports
   */
  async getTotalSupply(commitment: ?Commitment): Promise<number> {
    const args = this._buildArgs([], commitment);
    const unsafeRes = await this._rpcRequest('getTotalSupply', args);
    const res = GetTotalSupplyRpcResult(unsafeRes);
    if (res.error) {
      throw new Error('faied to get total supply: ' + res.error.message);
    }
    assert(typeof res.result !== 'undefined');
    return Number(res.result);
  }

  /**
   * Fetch the cluster InflationGovernor parameters
   */
  async getInflationGovernor(
    commitment: ?Commitment,
  ): Promise<InflationGovernor> {
    const args = this._buildArgs([], commitment);
    const unsafeRes = await this._rpcRequest('getInflationGovernor', args);
    const res = GetInflationGovernorRpcResult(unsafeRes);
    if (res.error) {
      throw new Error('failed to get inflation: ' + res.error.message);
    }
    assert(typeof res.result !== 'undefined');
    return GetInflationGovernorResult(res.result);
  }

  /**
   * Fetch the Epoch Info parameters
   */
  async getEpochInfo(commitment: ?Commitment): Promise<EpochInfo> {
    const args = this._buildArgs([], commitment);
    const unsafeRes = await this._rpcRequest('getEpochInfo', args);
    const res = GetEpochInfoRpcResult(unsafeRes);
    if (res.error) {
      throw new Error('failed to get epoch info: ' + res.error.message);
    }
    assert(typeof res.result !== 'undefined');
    return GetEpochInfoResult(res.result);
  }

  /**
   * Fetch the Epoch Schedule parameters
   */
  async getEpochSchedule(): Promise<EpochSchedule> {
    const unsafeRes = await this._rpcRequest('getEpochSchedule', []);
    const res = GetEpochScheduleRpcResult(unsafeRes);
    if (res.error) {
      throw new Error('failed to get epoch schedule: ' + res.error.message);
    }
    assert(typeof res.result !== 'undefined');
    return GetEpochScheduleResult(res.result);
  }

  /**
   * Fetch the leader schedule for the current epoch
   * @return {Promise<RpcResponseAndContext<LeaderSchedule>>}
   */
  async getLeaderSchedule(): Promise<LeaderSchedule> {
    const unsafeRes = await this._rpcRequest('getLeaderSchedule', []);
    const res = GetLeaderScheduleRpcResult(unsafeRes);
    if (res.error) {
      throw new Error('failed to get leader schedule: ' + res.error.message);
    }
    assert(typeof res.result !== 'undefined');
    return res.result;
  }

  /**
   * Fetch the minimum balance needed to exempt an account of `dataLength`
   * size from rent
   */
  async getMinimumBalanceForRentExemption(
    dataLength: number,
    commitment: ?Commitment,
  ): Promise<number> {
    const args = this._buildArgs([dataLength], commitment);
    const unsafeRes = await this._rpcRequest(
      'getMinimumBalanceForRentExemption',
      args,
    );
    const res = GetMinimumBalanceForRentExemptionRpcResult(unsafeRes);
    if (res.error) {
      console.warn('Unable to fetch minimum balance for rent exemption');
      return 0;
    }
    assert(typeof res.result !== 'undefined');
    return Number(res.result);
  }

  /**
   * Fetch a recent blockhash from the cluster, return with context
   * @return {Promise<RpcResponseAndContext<{blockhash: Blockhash, feeCalculator: FeeCalculator}>>}
   */
  async getRecentBlockhashAndContext(
    commitment: ?Commitment,
  ): Promise<
    RpcResponseAndContext<{blockhash: Blockhash, feeCalculator: FeeCalculator}>,
  > {
    const args = this._buildArgs([], commitment);
    const unsafeRes = await this._rpcRequest('getRecentBlockhash', args);

    const res = GetRecentBlockhashAndContextRpcResult(unsafeRes);
    if (res.error) {
      throw new Error('failed to get recent blockhash: ' + res.error.message);
    }
    assert(typeof res.result !== 'undefined');
    return res.result;
  }

  /**
   * Fetch the fee calculator for a recent blockhash from the cluster, return with context
   */
  async getFeeCalculatorForBlockhash(
    blockhash: Blockhash,
    commitment: ?Commitment,
  ): Promise<RpcResponseAndContext<FeeCalculator | null>> {
    const args = this._buildArgs([blockhash], commitment);
    const unsafeRes = await this._rpcRequest(
      'getFeeCalculatorForBlockhash',
      args,
    );

    const res = GetFeeCalculatorRpcResult(unsafeRes);
    if (res.error) {
      throw new Error('failed to get fee calculator: ' + res.error.message);
    }
    assert(typeof res.result !== 'undefined');
    const {context, value} = res.result;
    return {
      context,
      value: value && value.feeCalculator,
    };
  }

  /**
   * Fetch a recent blockhash from the cluster
   * @return {Promise<{blockhash: Blockhash, feeCalculator: FeeCalculator}>}
   */
  async getRecentBlockhash(
    commitment: ?Commitment,
  ): Promise<{blockhash: Blockhash, feeCalculator: FeeCalculator}> {
    return await this.getRecentBlockhashAndContext(commitment)
      .then(x => x.value)
      .catch(e => {
        throw new Error('failed to get recent blockhash: ' + e);
      });
  }

  /**
   * Fetch the node version
   */
  async getVersion(): Promise<Version> {
    const unsafeRes = await this._rpcRequest('getVersion', []);
    const res = GetVersionRpcResult(unsafeRes);
    if (res.error) {
      throw new Error('failed to get version: ' + res.error.message);
    }
    assert(typeof res.result !== 'undefined');
    return res.result;
  }

  /**
   * Fetch a list of Transactions and transaction statuses from the cluster
   * for a confirmed block
   */
  async getConfirmedBlock(slot: number): Promise<ConfirmedBlock> {
    const unsafeRes = await this._rpcRequest('getConfirmedBlock', [slot]);
    const {result, error} = GetConfirmedBlockRpcResult(unsafeRes);
    if (error) {
      throw new Error('failed to get confirmed block: ' + result.error.message);
    }
    assert(typeof result !== 'undefined');
    if (!result) {
      throw new Error('Confirmed block ' + slot + ' not found');
    }
    return {
      blockhash: new PublicKey(result.blockhash).toString(),
      previousBlockhash: new PublicKey(result.previousBlockhash).toString(),
      parentSlot: result.parentSlot,
      transactions: result.transactions.map(result => {
        const {message, signatures} = result.transaction;
        return {
          transaction: Transaction.populate(new Message(message), signatures),
          meta: result.meta,
        };
      }),
      rewards: result.rewards || [],
    };
  }

  /**
   * Fetch a transaction details for a confirmed transaction
   */
  async getConfirmedTransaction(
    signature: TransactionSignature,
  ): Promise<ConfirmedTransaction | null> {
    const unsafeRes = await this._rpcRequest('getConfirmedTransaction', [
      signature,
    ]);
    const {result, error} = GetConfirmedTransactionRpcResult(unsafeRes);
    if (error) {
      throw new Error('failed to get confirmed transaction: ' + error.message);
    }
    assert(typeof result !== 'undefined');
    if (result === null) {
      return result;
    }

    const {message, signatures} = result.transaction;
    return {
      slot: result.slot,
      transaction: Transaction.populate(new Message(message), signatures),
      meta: result.meta,
    };
  }

  /**
   * Fetch parsed transaction details for a confirmed transaction
   */
  async getParsedConfirmedTransaction(
    signature: TransactionSignature,
  ): Promise<ParsedConfirmedTransaction | null> {
    const unsafeRes = await this._rpcRequest('getConfirmedTransaction', [
      signature,
      'jsonParsed',
    ]);
    const {result, error} = GetParsedConfirmedTransactionRpcResult(unsafeRes);
    if (error) {
      throw new Error('failed to get confirmed transaction: ' + error.message);
    }
    assert(typeof result !== 'undefined');
    if (result === null) return result;

    const {
      accountKeys,
      instructions,
      recentBlockhash,
    } = result.transaction.message;
    return {
      slot: result.slot,
      meta: result.meta,
      transaction: {
        signatures: result.transaction.signatures,
        message: {
          accountKeys: accountKeys.map(accountKey => ({
            pubkey: new PublicKey(accountKey.pubkey),
            signer: accountKey.signer,
            writable: accountKey.writable,
          })),
          instructions: instructions.map(ix => {
            let mapped: any = {programId: new PublicKey(ix.programId)};
            if ('accounts' in ix) {
              mapped.accounts = ix.accounts.map(key => new PublicKey(key));
            }

            return {
              ...ix,
              ...mapped,
            };
          }),
          recentBlockhash,
        },
      },
    };
  }

  /**
   * Fetch a list of all the confirmed signatures for transactions involving an address
   * within a specified slot range. Max range allowed is 10,000 slots.
   *
   * @param address queried address
   * @param startSlot start slot, inclusive
   * @param endSlot end slot, inclusive
   */
  async getConfirmedSignaturesForAddress(
    address: PublicKey,
    startSlot: number,
    endSlot: number,
  ): Promise<Array<TransactionSignature>> {
    const unsafeRes = await this._rpcRequest(
      'getConfirmedSignaturesForAddress',
      [address.toBase58(), startSlot, endSlot],
    );
    const result = GetConfirmedSignaturesForAddressRpcResult(unsafeRes);
    if (result.error) {
      throw new Error(
        'failed to get confirmed signatures for address: ' +
          result.error.message,
      );
    }
    assert(typeof result.result !== 'undefined');
    return result.result;
  }

  /**
   * Returns confirmed signatures for transactions involving an
   * address backwards in time from the provided signature or most recent confirmed block
   *
   *
   * @param address queried address
   * @param options
   */
  async getConfirmedSignaturesForAddress2(
    address: PublicKey,
    options: ?ConfirmedSignaturesForAddress2Options,
  ): Promise<Array<ConfirmedSignatureInfo>> {
    const unsafeRes = await this._rpcRequest(
      'getConfirmedSignaturesForAddress2',
      [address.toBase58(), options],
    );
    const result = GetConfirmedSignaturesForAddress2RpcResult(unsafeRes);
    if (result.error) {
      throw new Error(
        'failed to get confirmed signatures for address: ' +
          result.error.message,
      );
    }
    assert(typeof result.result !== 'undefined');
    return result.result;
  }

  /**
   * Fetch the contents of a Nonce account from the cluster, return with context
   */
  async getNonceAndContext(
    nonceAccount: PublicKey,
    commitment: ?Commitment,
  ): Promise<RpcResponseAndContext<NonceAccount | null>> {
    const {context, value: accountInfo} = await this.getAccountInfoAndContext(
      nonceAccount,
      commitment,
    );

    let value = null;
    if (accountInfo !== null) {
      value = NonceAccount.fromAccountData(accountInfo.data);
    }

    return {
      context,
      value,
    };
  }

  /**
   * Fetch the contents of a Nonce account from the cluster
   */
  async getNonce(
    nonceAccount: PublicKey,
    commitment: ?Commitment,
  ): Promise<NonceAccount | null> {
    return await this.getNonceAndContext(nonceAccount, commitment)
      .then(x => x.value)
      .catch(e => {
        throw new Error(
          'failed to get nonce for account ' +
            nonceAccount.toBase58() +
            ': ' +
            e,
        );
      });
  }

  /**
   * Request an allocation of lamports to the specified account
   */
  async requestAirdrop(
    to: PublicKey,
    amount: number,
  ): Promise<TransactionSignature> {
    const unsafeRes = await this._rpcRequest('requestAirdrop', [
      to.toBase58(),
      amount,
    ]);
    const res = RequestAirdropRpcResult(unsafeRes);
    if (res.error) {
      throw new Error(
        'airdrop to ' + to.toBase58() + ' failed: ' + res.error.message,
      );
    }
    assert(typeof res.result !== 'undefined');
    return res.result;
  }

  async _recentBlockhash(disableCache: boolean): Promise<Blockhash> {
    if (!disableCache) {
      // Wait for polling to finish
      while (this._pollingBlockhash) {
        await sleep(100);
      }
      // Attempt to use a recent blockhash for up to 30 seconds
      const expired =
        Date.now() - this._blockhashInfo.lastFetch >=
        BLOCKHASH_CACHE_TIMEOUT_MS;
      if (this._blockhashInfo.recentBlockhash !== null && !expired) {
        return this._blockhashInfo.recentBlockhash;
      }
    }

    return await this._pollNewBlockhash();
  }

  async _pollNewBlockhash(): Promise<Blockhash> {
    this._pollingBlockhash = true;
    try {
      const startTime = Date.now();
      for (let i = 0; i < 50; i++) {
        const {blockhash} = await this.getRecentBlockhash('max');

        if (this._blockhashInfo.recentBlockhash != blockhash) {
          this._blockhashInfo = {
            recentBlockhash: blockhash,
            lastFetch: new Date(),
            transactionSignatures: [],
            simulatedSignatures: [],
          };
          return blockhash;
        }

        // Sleep for approximately half a slot
        await sleep(MS_PER_SLOT / 2);
      }

      throw new Error(
        `Unable to obtain a new blockhash after ${Date.now() - startTime}ms`,
      );
    } finally {
      this._pollingBlockhash = false;
    }
  }

  /**
   * Simulate a transaction
   */
  async simulateTransaction(
    transaction: Transaction,
    signers?: Array<Account>,
  ): Promise<RpcResponseAndContext<SimulatedTransactionResponse>> {
    if (transaction.nonceInfo && signers) {
      transaction.sign(...signers);
    } else {
      let disableCache = this._disableBlockhashCaching;
      for (;;) {
        transaction.recentBlockhash = await this._recentBlockhash(disableCache);

        if (!signers) break;

        transaction.sign(...signers);
        if (!transaction.signature) {
          throw new Error('!signature'); // should never happen
        }

        // If the signature of this transaction has not been seen before with the
        // current recentBlockhash, all done.
        const signature = transaction.signature.toString('base64');
        if (
          !this._blockhashInfo.simulatedSignatures.includes(signature) &&
          !this._blockhashInfo.transactionSignatures.includes(signature)
        ) {
          this._blockhashInfo.simulatedSignatures.push(signature);
          break;
        } else {
          disableCache = true;
        }
      }
    }

    const signData = transaction.serializeMessage();
    const wireTransaction = transaction._serialize(signData);
    const encodedTransaction = bs58.encode(wireTransaction);
    const args = [encodedTransaction];

    if (signers) {
      args.push({sigVerify: true});
    }

    const unsafeRes = await this._rpcRequest('simulateTransaction', args);
    const res = SimulatedTransactionResponseValidator(unsafeRes);
    if (res.error) {
      throw new Error('failed to simulate transaction: ' + res.error.message);
    }
    assert(typeof res.result !== 'undefined');
    assert(res.result);
    return res.result;
  }

  /**
   * Sign and send a transaction
   */
  async sendTransaction(
    transaction: Transaction,
    signers: Array<Account>,
    options?: SendOptions,
  ): Promise<TransactionSignature> {
    if (transaction.nonceInfo) {
      transaction.sign(...signers);
    } else {
      let disableCache = this._disableBlockhashCaching;
      for (;;) {
        transaction.recentBlockhash = await this._recentBlockhash(disableCache);
        transaction.sign(...signers);
        if (!transaction.signature) {
          throw new Error('!signature'); // should never happen
        }

        // If the signature of this transaction has not been seen before with the
        // current recentBlockhash, all done.
        const signature = transaction.signature.toString('base64');
        if (!this._blockhashInfo.transactionSignatures.includes(signature)) {
          this._blockhashInfo.transactionSignatures.push(signature);
          break;
        } else {
          disableCache = true;
        }
      }
    }

    const wireTransaction = transaction.serialize();
    return await this.sendRawTransaction(wireTransaction, options);
  }

  /**
   * @private
   */
  async validatorExit(): Promise<boolean> {
    const unsafeRes = await this._rpcRequest('validatorExit', []);
    const res = jsonRpcResult('boolean')(unsafeRes);
    if (res.error) {
      throw new Error('validator exit failed: ' + res.error.message);
    }
    assert(typeof res.result !== 'undefined');
    return res.result;
  }

  /**
   * Send a transaction that has already been signed and serialized into the
   * wire format
   */
  async sendRawTransaction(
    rawTransaction: Buffer | Uint8Array | Array<number>,
    options: ?SendOptions,
  ): Promise<TransactionSignature> {
    const encodedTransaction = bs58.encode(toBuffer(rawTransaction));
    const result = await this.sendEncodedTransaction(
      encodedTransaction,
      options,
    );
    return result;
  }

  /**
   * Send a transaction that has already been signed, serialized into the
   * wire format, and encoded as a base58 string
   */
  async sendEncodedTransaction(
    encodedTransaction: string,
    options: ?SendOptions,
  ): Promise<TransactionSignature> {
    const args = [encodedTransaction];
    const skipPreflight = options && options.skipPreflight;
    if (skipPreflight) args.push({skipPreflight});
    const unsafeRes = await this._rpcRequest('sendTransaction', args);
    const res = SendTransactionRpcResult(unsafeRes);
    if (res.error) {
      throw new Error('failed to send transaction: ' + res.error.message);
    }
    assert(typeof res.result !== 'undefined');
    assert(res.result);
    return res.result;
  }

  /**
   * @private
   */
  _wsOnOpen() {
    this._rpcWebSocketConnected = true;
    this._rpcWebSocketHeartbeat = setInterval(() => {
      // Ping server every 5s to prevent idle timeouts
      this._rpcWebSocket.notify('ping').catch(() => {});
    }, 5000);
    this._updateSubscriptions();
  }

  /**
   * @private
   */
  _wsOnError(err: Error) {
    console.error('ws error:', err.message);
  }

  /**
   * @private
   */
  _wsOnClose(code: number) {
    clearInterval(this._rpcWebSocketHeartbeat);
    this._rpcWebSocketHeartbeat = null;

    if (code === 1000) {
      // explicit close, check if any subscriptions have been made since close
      this._updateSubscriptions();
      return;
    }

    // implicit close, prepare subscriptions for auto-reconnect
    this._resetSubscriptions();
  }

  /**
   * @private
   */
  async _subscribe<SubInfo: {subscriptionId: ?SubscriptionId}, RpcArgs>(
    sub: SubInfo,
    rpcMethod: string,
    rpcArgs: RpcArgs,
  ) {
    if (sub.subscriptionId == null) {
      sub.subscriptionId = 'subscribing';
      try {
        const id = await this._rpcWebSocket.call(rpcMethod, rpcArgs);
        if (sub.subscriptionId === 'subscribing') {
          // eslint-disable-next-line require-atomic-updates
          sub.subscriptionId = id;
        }
      } catch (err) {
        if (sub.subscriptionId === 'subscribing') {
          // eslint-disable-next-line require-atomic-updates
          sub.subscriptionId = null;
        }
        console.error(`${rpcMethod} error for argument`, rpcArgs, err.message);
      }
    }
  }

  /**
   * @private
   */
  async _unsubscribe<SubInfo: {subscriptionId: ?SubscriptionId}>(
    sub: SubInfo,
    rpcMethod: string,
  ) {
    const subscriptionId = sub.subscriptionId;
    if (subscriptionId != null && typeof subscriptionId != 'string') {
      const unsubscribeId: number = subscriptionId;
      try {
        await this._rpcWebSocket.call(rpcMethod, [unsubscribeId]);
      } catch (err) {
        console.error(`${rpcMethod} error:`, err.message);
      }
    }
  }

  /**
   * @private
   */
  _resetSubscriptions() {
    (Object.values(this._accountChangeSubscriptions): any).forEach(
      s => (s.subscriptionId = null),
    );
    (Object.values(this._programAccountChangeSubscriptions): any).forEach(
      s => (s.subscriptionId = null),
    );
    (Object.values(this._signatureSubscriptions): any).forEach(
      s => (s.subscriptionId = null),
    );
    (Object.values(this._slotSubscriptions): any).forEach(
      s => (s.subscriptionId = null),
    );
    (Object.values(this._rootSubscriptions): any).forEach(
      s => (s.subscriptionId = null),
    );
  }

  /**
   * @private
   */
  _updateSubscriptions() {
    const accountKeys = Object.keys(this._accountChangeSubscriptions).map(
      Number,
    );
    const programKeys = Object.keys(
      this._programAccountChangeSubscriptions,
    ).map(Number);
    const slotKeys = Object.keys(this._slotSubscriptions).map(Number);
    const signatureKeys = Object.keys(this._signatureSubscriptions).map(Number);
    const rootKeys = Object.keys(this._rootSubscriptions).map(Number);
    if (
      accountKeys.length === 0 &&
      programKeys.length === 0 &&
      slotKeys.length === 0 &&
      signatureKeys.length === 0 &&
      rootKeys.length === 0
    ) {
      if (this._rpcWebSocketConnected) {
        this._rpcWebSocketConnected = false;
        this._rpcWebSocketIdleTimeout = setTimeout(() => {
          this._rpcWebSocketIdleTimeout = null;
          this._rpcWebSocket.close();
        }, 500);
      }
      return;
    }

    if (this._rpcWebSocketIdleTimeout !== null) {
      clearTimeout(this._rpcWebSocketIdleTimeout);
      this._rpcWebSocketIdleTimeout = null;
      this._rpcWebSocketConnected = true;
    }

    if (!this._rpcWebSocketConnected) {
      this._rpcWebSocket.connect();
      return;
    }

    for (let id of accountKeys) {
      const sub = this._accountChangeSubscriptions[id];
      this._subscribe(
        sub,
        'accountSubscribe',
        this._buildArgs([sub.publicKey], sub.commitment, 'base64'),
      );
    }

    for (let id of programKeys) {
      const sub = this._programAccountChangeSubscriptions[id];
      this._subscribe(
        sub,
        'programSubscribe',
        this._buildArgs([sub.programId], sub.commitment, 'base64'),
      );
    }

    for (let id of slotKeys) {
      const sub = this._slotSubscriptions[id];
      this._subscribe(sub, 'slotSubscribe', []);
    }

    for (let id of signatureKeys) {
      const sub = this._signatureSubscriptions[id];
      this._subscribe(
        sub,
        'signatureSubscribe',
        this._buildArgs([sub.signature], sub.commitment),
      );
    }

    for (let id of rootKeys) {
      const sub = this._rootSubscriptions[id];
      this._subscribe(sub, 'rootSubscribe', []);
    }
  }

  /**
   * @private
   */
  _wsOnAccountNotification(notification: Object) {
    const res = AccountNotificationResult(notification);
    if (res.error) {
      throw new Error('account notification failed: ' + res.error.message);
    }
    assert(typeof res.result !== 'undefined');
    const keys = Object.keys(this._accountChangeSubscriptions).map(Number);
    for (let id of keys) {
      const sub = this._accountChangeSubscriptions[id];
      if (sub.subscriptionId === res.subscription) {
        const {result} = res;
        const {value, context} = result;

        assert(value.data[1] === 'base64');
        sub.callback(
          {
            executable: value.executable,
            owner: new PublicKey(value.owner),
            lamports: value.lamports,
            data: Buffer.from(value.data[0], 'base64'),
          },
          context,
        );
        return true;
      }
    }
  }

  /**
   * Register a callback to be invoked whenever the specified account changes
   *
   * @param publicKey Public key of the account to monitor
   * @param callback Function to invoke whenever the account is changed
   * @param commitment Specify the commitment level account changes must reach before notification
   * @return subscription id
   */
  onAccountChange(
    publicKey: PublicKey,
    callback: AccountChangeCallback,
    commitment: ?Commitment,
  ): number {
    const id = ++this._accountChangeSubscriptionCounter;
    this._accountChangeSubscriptions[id] = {
      publicKey: publicKey.toBase58(),
      callback,
      commitment,
      subscriptionId: null,
    };
    this._updateSubscriptions();
    return id;
  }

  /**
   * Deregister an account notification callback
   *
   * @param id subscription id to deregister
   */
  async removeAccountChangeListener(id: number): Promise<void> {
    if (this._accountChangeSubscriptions[id]) {
      const subInfo = this._accountChangeSubscriptions[id];
      delete this._accountChangeSubscriptions[id];
      await this._unsubscribe(subInfo, 'accountUnsubscribe');
      this._updateSubscriptions();
    } else {
      throw new Error(`Unknown account change id: ${id}`);
    }
  }

  /**
   * @private
   */
  _wsOnProgramAccountNotification(notification: Object) {
    const res = ProgramAccountNotificationResult(notification);
    if (res.error) {
      throw new Error(
        'program account notification failed: ' + res.error.message,
      );
    }
    assert(typeof res.result !== 'undefined');
    const keys = Object.keys(this._programAccountChangeSubscriptions).map(
      Number,
    );
    for (let id of keys) {
      const sub = this._programAccountChangeSubscriptions[id];
      if (sub.subscriptionId === res.subscription) {
        const {result} = res;
        const {value, context} = result;

        assert(value.account.data[1] === 'base64');
        sub.callback(
          {
            accountId: value.pubkey,
            accountInfo: {
              executable: value.account.executable,
              owner: new PublicKey(value.account.owner),
              lamports: value.account.lamports,
              data: Buffer.from(value.account.data[0], 'base64'),
            },
          },
          context,
        );
        return true;
      }
    }
  }

  /**
   * Register a callback to be invoked whenever accounts owned by the
   * specified program change
   *
   * @param programId Public key of the program to monitor
   * @param callback Function to invoke whenever the account is changed
   * @param commitment Specify the commitment level account changes must reach before notification
   * @return subscription id
   */
  onProgramAccountChange(
    programId: PublicKey,
    callback: ProgramAccountChangeCallback,
    commitment: ?Commitment,
  ): number {
    const id = ++this._programAccountChangeSubscriptionCounter;
    this._programAccountChangeSubscriptions[id] = {
      programId: programId.toBase58(),
      callback,
      commitment,
      subscriptionId: null,
    };
    this._updateSubscriptions();
    return id;
  }

  /**
   * Deregister an account notification callback
   *
   * @param id subscription id to deregister
   */
  async removeProgramAccountChangeListener(id: number): Promise<void> {
    if (this._programAccountChangeSubscriptions[id]) {
      const subInfo = this._programAccountChangeSubscriptions[id];
      delete this._programAccountChangeSubscriptions[id];
      await this._unsubscribe(subInfo, 'programUnsubscribe');
      this._updateSubscriptions();
    } else {
      throw new Error(`Unknown program account change id: ${id}`);
    }
  }

  /**
   * @private
   */
  _wsOnSlotNotification(notification: Object) {
    const res = SlotNotificationResult(notification);
    if (res.error) {
      throw new Error('slot notification failed: ' + res.error.message);
    }
    assert(typeof res.result !== 'undefined');
    const {parent, slot, root} = res.result;
    const keys = Object.keys(this._slotSubscriptions).map(Number);
    for (let id of keys) {
      const sub = this._slotSubscriptions[id];
      if (sub.subscriptionId === res.subscription) {
        sub.callback({
          parent,
          slot,
          root,
        });
        return true;
      }
    }
  }

  /**
   * Register a callback to be invoked upon slot changes
   *
   * @param callback Function to invoke whenever the slot changes
   * @return subscription id
   */
  onSlotChange(callback: SlotChangeCallback): number {
    const id = ++this._slotSubscriptionCounter;
    this._slotSubscriptions[id] = {
      callback,
      subscriptionId: null,
    };
    this._updateSubscriptions();
    return id;
  }

  /**
   * Deregister a slot notification callback
   *
   * @param id subscription id to deregister
   */
  async removeSlotChangeListener(id: number): Promise<void> {
    if (this._slotSubscriptions[id]) {
      const subInfo = this._slotSubscriptions[id];
      delete this._slotSubscriptions[id];
      await this._unsubscribe(subInfo, 'slotUnsubscribe');
      this._updateSubscriptions();
    } else {
      throw new Error(`Unknown slot change id: ${id}`);
    }
  }

  _buildArgs(
    args: Array<any>,
    override: ?Commitment,
    encoding?: 'jsonParsed' | 'base64',
  ): Array<any> {
    const commitment = override || this._commitment;
    if (commitment || encoding) {
      let options: any = {};
      if (encoding) {
        options.encoding = encoding;
      }
      if (commitment) {
        options.commitment = commitment;
      }
      args.push(options);
    }
    return args;
  }

  /**
   * @private
   */
  _wsOnSignatureNotification(notification: Object) {
    const res = SignatureNotificationResult(notification);
    if (res.error) {
      throw new Error('signature notification failed: ' + res.error.message);
    }
    assert(typeof res.result !== 'undefined');
    const keys = Object.keys(this._signatureSubscriptions).map(Number);
    for (let id of keys) {
      const sub = this._signatureSubscriptions[id];
      if (sub.subscriptionId === res.subscription) {
        // Signatures subscriptions are auto-removed by the RPC service so
        // no need to explicitly send an unsubscribe message
        delete this._signatureSubscriptions[id];
        this._updateSubscriptions();
        sub.callback(res.result.value, res.result.context);
        return;
      }
    }
  }

  /**
   * Register a callback to be invoked upon signature updates
   *
   * @param signature Transaction signature string in base 58
   * @param callback Function to invoke on signature notifications
   * @param commitment Specify the commitment level signature must reach before notification
   * @return subscription id
   */
  onSignature(
    signature: TransactionSignature,
    callback: SignatureResultCallback,
    commitment: ?Commitment,
  ): number {
    const id = ++this._signatureSubscriptionCounter;
    this._signatureSubscriptions[id] = {
      signature,
      callback,
      commitment,
      subscriptionId: null,
    };
    this._updateSubscriptions();
    return id;
  }

  /**
   * Deregister a signature notification callback
   *
   * @param id subscription id to deregister
   */
  async removeSignatureListener(id: number): Promise<void> {
    if (this._signatureSubscriptions[id]) {
      const subInfo = this._signatureSubscriptions[id];
      delete this._signatureSubscriptions[id];
      await this._unsubscribe(subInfo, 'signatureUnsubscribe');
      this._updateSubscriptions();
    } else {
      throw new Error(`Unknown signature result id: ${id}`);
    }
  }

  /**
   * @private
   */
  _wsOnRootNotification(notification: Object) {
    const res = RootNotificationResult(notification);
    if (res.error) {
      throw new Error('root notification failed: ' + res.error.message);
    }
    assert(typeof res.result !== 'undefined');
    const root = res.result;
    const keys = Object.keys(this._rootSubscriptions).map(Number);
    for (let id of keys) {
      const sub = this._rootSubscriptions[id];
      if (sub.subscriptionId === res.subscription) {
        sub.callback(root);
        return true;
      }
    }
  }

  /**
   * Register a callback to be invoked upon root changes
   *
   * @param callback Function to invoke whenever the root changes
   * @return subscription id
   */
  onRootChange(callback: RootChangeCallback): number {
    const id = ++this._rootSubscriptionCounter;
    this._rootSubscriptions[id] = {
      callback,
      subscriptionId: null,
    };
    this._updateSubscriptions();
    return id;
  }

  /**
   * Deregister a root notification callback
   *
   * @param id subscription id to deregister
   */
  async removeRootChangeListener(id: number): Promise<void> {
    if (this._rootSubscriptions[id]) {
      const subInfo = this._rootSubscriptions[id];
      delete this._rootSubscriptions[id];
      await this._unsubscribe(subInfo, 'rootUnsubscribe');
      this._updateSubscriptions();
    } else {
      throw new Error(`Unknown root change id: ${id}`);
    }
  }
}<|MERGE_RESOLUTION|>--- conflicted
+++ resolved
@@ -810,16 +810,12 @@
  * @private
  */
 const StakeActivationResult = struct.object({
-<<<<<<< HEAD
-  state: 'string',
-=======
   state: struct.union([
     struct.literal('active'),
     struct.literal('inactive'),
     struct.literal('activating'),
     struct.literal('deactivating'),
   ]),
->>>>>>> 4dfc7b6b
   active: 'number',
   inactive: 'number',
 });
@@ -1235,11 +1231,7 @@
  * @property {number} inactive: stake inactive during the epoch
  */
 type StakeActivationData = {
-<<<<<<< HEAD
-  state: string,
-=======
   state: 'active' | 'inactive' | 'activating' | 'deactivating',
->>>>>>> 4dfc7b6b
   active: number,
   inactive: number,
 };
@@ -1907,15 +1899,6 @@
     publicKey: PublicKey,
     commitment: ?Commitment,
     epoch: ?number,
-<<<<<<< HEAD
-  ): Promise<StakeActivationData | null> {
-    let _args = [publicKey.toBase58()];
-    if (epoch !== undefined) {
-      _args.push({epoch});
-    }
-
-    const args = this._buildArgs(_args, commitment, 'base64');
-=======
   ): Promise<StakeActivationData> {
     let config = {};
 
@@ -1928,7 +1911,6 @@
     }
 
     const args = this._buildArgs([publicKey.toBase58()]);
->>>>>>> 4dfc7b6b
     const unsafeRes = await this._rpcRequest('getStakeActivation', args);
     const res = GetStakeActivationResult(unsafeRes);
     if (res?.error) {
