--- conflicted
+++ resolved
@@ -198,11 +198,7 @@
   };
 
   export type StakeActivationData = {
-<<<<<<< HEAD
-    state: string;
-=======
     state: 'active' | 'inactive' | 'activating' | 'deactivating';
->>>>>>> 4dfc7b6b
     active: number;
     inactive: number;
   };
@@ -328,11 +324,7 @@
       publicKey: PublicKey,
       commitment?: Commitment,
       epoch?: number,
-<<<<<<< HEAD
-    ): Promise<StakeActivationData | null>;
-=======
     ): Promise<StakeActivationData>;
->>>>>>> 4dfc7b6b
     getProgramAccounts(
       programId: PublicKey,
       commitment?: Commitment,
