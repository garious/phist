--- conflicted
+++ resolved
@@ -16,13 +16,8 @@
 use solana_rayon_threadlimit::get_thread_count;
 use solana_runtime::{
     bank::{
-<<<<<<< HEAD
-        Bank, Builtins, InnerInstructionsList, TransactionBalancesSet, TransactionLogMessages,
+        Bank, InnerInstructionsList, TransactionBalancesSet, TransactionLogMessages, 
         TransactionProcessResult, TransactionResults,
-=======
-        Bank, InnerInstructionsList, TransactionBalancesSet, TransactionProcessResult,
-        TransactionResults,
->>>>>>> 596ede86
     },
     bank_forks::BankForks,
     bank_utils,
