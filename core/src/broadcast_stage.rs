--- conflicted
+++ resolved
@@ -418,16 +418,10 @@
     let root_bank = bank_forks.read().unwrap().root_bank();
     let packets: Vec<_> = shreds
         .iter()
-<<<<<<< HEAD
-        .map(|shred| {
+        .filter_map(|shred| {
             let seed = shred.seed(Some(self_pubkey), &root_bank);
-            let broadcast_index = weighted_best(peers_and_stakes, seed);
-            (&shred.payload, &peers[broadcast_index].tvu)
-=======
-        .filter_map(|shred| {
-            let node = cluster_nodes.get_broadcast_peer(shred.seed())?;
+            let node = cluster_nodes.get_broadcast_peer(seed)?;
             Some((&shred.payload, &node.tvu))
->>>>>>> 04787be8
         })
         .collect();
     shred_select.stop();
