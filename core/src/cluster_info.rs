--- conflicted
+++ resolved
@@ -3200,11 +3200,7 @@
     };
     use itertools::izip;
     use rand::seq::SliceRandom;
-<<<<<<< HEAD
-=======
     use solana_ledger::shred::Shredder;
-    use solana_perf::test_tx::test_tx;
->>>>>>> 65a7621b
     use solana_sdk::signature::{Keypair, Signer};
     use solana_vote_program::{vote_instruction, vote_state::Vote};
     use std::iter::repeat_with;
