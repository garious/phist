[package]
authors = ["Solana Maintainers <maintainers@solana.com>"]
edition = "2018"
name = "solana-install"
description = "The solana cluster software installer"
version = "0.14.0"
repository = "https://github.com/solana-labs/solana"
license = "Apache-2.0"
homepage = "https://solana.com/"

[features]
cuda = []
erasure = []

[dependencies]
bincode = "1.1.3"
bs58 = "0.2.0"
bzip2 = "0.3.3"
console = "0.7.5"
chrono = { version = "0.4.0", features = ["serde"] }
clap = { version = "2.33.0"}
dirs = "1.0.5"
indicatif = "0.11.0"
lazy_static = "1.3.0"
log = "0.4.2"
reqwest = "0.9.15"
ring = "0.13.2"
serde = "1.0.90"
serde_derive = "1.0.90"
serde_yaml = "0.8.8"
<<<<<<< HEAD
solana-client = { path = "../client", version = "0.13.0" }
solana-config-api = { path = "../instruction-processors/config_api", version = "0.13.0" }
solana-logger = { path = "../logger", version = "0.13.0" }
solana-sdk = { path = "../sdk", version = "0.13.0" }
=======
solana-client = { path = "../client", version = "0.14.0" }
solana-config-api = { path = "../programs/config_api", version = "0.14.0" }
solana-logger = { path = "../logger", version = "0.14.0" }
solana-sdk = { path = "../sdk", version = "0.14.0" }
>>>>>>> 141e25d5
tar = "0.4.22"
tempdir = "0.3.7"
url = "1.7.2"<|MERGE_RESOLUTION|>--- conflicted
+++ resolved
@@ -28,17 +28,10 @@
 serde = "1.0.90"
 serde_derive = "1.0.90"
 serde_yaml = "0.8.8"
-<<<<<<< HEAD
-solana-client = { path = "../client", version = "0.13.0" }
-solana-config-api = { path = "../instruction-processors/config_api", version = "0.13.0" }
-solana-logger = { path = "../logger", version = "0.13.0" }
-solana-sdk = { path = "../sdk", version = "0.13.0" }
-=======
 solana-client = { path = "../client", version = "0.14.0" }
-solana-config-api = { path = "../programs/config_api", version = "0.14.0" }
+solana-config-api = { path = "../instruction-processors/config_api", version = "0.14.0" }
 solana-logger = { path = "../logger", version = "0.14.0" }
 solana-sdk = { path = "../sdk", version = "0.14.0" }
->>>>>>> 141e25d5
 tar = "0.4.22"
 tempdir = "0.3.7"
 url = "1.7.2"