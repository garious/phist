--- conflicted
+++ resolved
@@ -204,11 +204,7 @@
     # instance is reported as RUNNING and when it's reachable over the network
     timeout 30s bash -c "set -o pipefail; until ping -c 3 $publicIp | tr - _; do echo .; sleep 1; done"
 
-<<<<<<< HEAD
     gcloud compute ssh "$name" --zone "$zone" -- "echo whoami:\$USER:iamwho" | tr -d $'\r '| tee /tmp/whoami-$$
-=======
-    gcloud compute ssh "$name" --zone "$zone" -- "echo whoami \$(id -un)" | tee whoami
->>>>>>> 6560b0e2
   )
   while IFS=: read -r whoami gcloud_username iamwho ; do
     [[ $whoami == "whoami" && $iamwho == "iamwho" ]] && break;
