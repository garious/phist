module.exports = {
  docs: {
    "About": [
      "introduction",
      "terminology",
      "history",
      ],
    "Wallets": [
      "wallet-guide",
      "wallet-guide/apps",
      {
        type: "category",
        label: "Web Wallets",
        items: [
          "wallet-guide/web-wallets",
          "wallet-guide/solflare",
        ],
      },
      {
        type: "category",
        label: "Hardware Wallets",
        items: [
          "wallet-guide/ledger-live",
        ],
      },
      {
        type: "category",
        label: "Command-line Wallets",
        items: [
          "wallet-guide/cli",
          "wallet-guide/paper-wallet",
          {
            type: "category",
            label: "Hardware Wallets",
            items: [
              "wallet-guide/hardware-wallets",
              "wallet-guide/hardware-wallets/ledger",
            ],
          },
          "wallet-guide/file-system-wallet",
        ],
      },
      "wallet-guide/support",
    ],
    "Staking": [
      "staking",
      "staking/stake-accounts",
    ],
    "Command Line": [
      "cli",
      "cli/install-solana-cli-tools",
      "cli/conventions",
      "cli/choose-a-cluster",
      "cli/transfer-tokens",
      "cli/delegate-stake",
      "cli/manage-stake-accounts",
      "offline-signing",
      "offline-signing/durable-nonce",
      "cli/usage",
    ],
    "Developing": [
      "apps",
      "apps/programming-faq",
      "apps/rent",
      "apps/hello-world",
      "apps/break",
      "apps/webwallet",
      "apps/drones",
      "transaction",
      "apps/jsonrpc-api",
      "apps/javascript-api",
      "apps/builtins",
<<<<<<< HEAD
      "apps/backwards-compatibility",
=======
      "apps/sysvars",
>>>>>>> 636ae126
    ],
    "Integrating": ["integrations/exchange"],
    "Validating": [
      "running-validator",
      "running-validator/validator-reqs",
      "running-validator/validator-start",
      "running-validator/vote-accounts",
      "running-validator/validator-stake",
      "running-validator/validator-monitor",
      "running-validator/validator-info",
      {
        type: "category",
        label: "Incenvitized Testnet",
        items: [
          "tour-de-sol",
          {
        type: "category",
        label: "Registration",
        items: [
          "tour-de-sol/registration/how-to-register",
          "tour-de-sol/registration/terms-of-participation",
          "tour-de-sol/registration/rewards",
          "tour-de-sol/registration/confidentiality",
          "tour-de-sol/registration/validator-registration-and-rewards-faq",
        ],
      },
      {
        type: "category",
        label: "Participation",
        items: [
          "tour-de-sol/participation/validator-technical-requirements",
          "tour-de-sol/participation/validator-public-key-registration",
          "tour-de-sol/participation/steps-to-create-a-validator",
        ],
      },
      "tour-de-sol/useful-links",
      "tour-de-sol/submitting-bugs",
        ],
      },
      "running-validator/validator-troubleshoot",
    ],
    "Clusters": [
      "clusters",
      "cluster/bench-tps",
      "cluster/performance-metrics"
    ],
   "Architecture": [
      {
        type: "category",
        label: "Cluster",
        items: [
          "cluster/overview",
      "cluster/synchronization",
      "cluster/leader-rotation",
      "cluster/fork-generation",
      "cluster/managing-forks",
      "cluster/turbine-block-propagation",
      "cluster/vote-signing",
      "cluster/stake-delegation-and-rewards",
        ],
      },
      {
        type: "category",
        label: "Validator",
        items: [
          "validator/anatomy",
          "validator/tpu",
          "validator/tvu",
          "validator/blockstore",
          "validator/gossip",
          "validator/runtime",
        ],
      },
   ],
    "Design Proposals": [
      {
        type: "category",
        label: "Implemented",
        items: [
          "implemented-proposals/implemented-proposals",
      {
        type: "category",
        label: "Economic Design",
        items: [
          "implemented-proposals/ed_overview/ed_overview",
          {
            type: "category",
            label: "Validation Client Economics",
            items: [
              "implemented-proposals/ed_overview/ed_validation_client_economics/ed_vce_overview",
              "implemented-proposals/ed_overview/ed_validation_client_economics/ed_vce_state_validation_protocol_based_rewards",
              "implemented-proposals/ed_overview/ed_validation_client_economics/ed_vce_state_validation_transaction_fees",
              "implemented-proposals/ed_overview/ed_validation_client_economics/ed_vce_validation_stake_delegation",
            ],
          },
          "implemented-proposals/ed_overview/ed_storage_rent_economics",
          "implemented-proposals/ed_overview/ed_economic_sustainability",
          "implemented-proposals/ed_overview/ed_mvp",
          "implemented-proposals/ed_overview/ed_references",
        ],
      },
      "implemented-proposals/abi-management",
      "implemented-proposals/commitment",
      "implemented-proposals/cross-program-invocation",
      "implemented-proposals/durable-tx-nonces",
      "implemented-proposals/installer",
      "implemented-proposals/instruction_introspection",
      "implemented-proposals/leader-leader-transition",
      "implemented-proposals/leader-validator-transition",
      "implemented-proposals/persistent-account-storage",
      "implemented-proposals/program-derived-addresses",
      "implemented-proposals/readonly-accounts",
      "implemented-proposals/reliable-vote-transmission",
      "implemented-proposals/rent",
      "implemented-proposals/repair-service",
      "implemented-proposals/rpc-transaction-history",
      "implemented-proposals/secp256k1_instruction",
      "implemented-proposals/snapshot-verification",
      "implemented-proposals/staking-rewards",
      "implemented-proposals/testing-programs",
      "implemented-proposals/tower-bft",
      "implemented-proposals/transaction-fees",
      "implemented-proposals/validator-timestamp-oracle",
        ],
      },
      {
        type: "category",
        label: "Accepted",
        items: [
          "proposals/accepted-design-proposals",
      "proposals/ledger-replication-to-implement",
      "proposals/optimistic-confirmation-and-slashing",
      "proposals/vote-signing-to-implement",
      "proposals/cluster-test-framework",
      "proposals/validator-proposal",
      "proposals/simple-payment-and-state-verification",
      "proposals/interchain-transaction-verification",
      "proposals/snapshot-verification",
      "proposals/bankless-leader",
      "proposals/slashing",
      "proposals/tick-verification",
      "proposals/block-confirmation",
      "proposals/rust-clients",
      "proposals/optimistic_confirmation",
      "proposals/embedding-move",
      "proposals/rip-curl",
        ]
      },
    ],
  },
};<|MERGE_RESOLUTION|>--- conflicted
+++ resolved
@@ -70,11 +70,8 @@
       "apps/jsonrpc-api",
       "apps/javascript-api",
       "apps/builtins",
-<<<<<<< HEAD
+      "apps/sysvars",
       "apps/backwards-compatibility",
-=======
-      "apps/sysvars",
->>>>>>> 636ae126
     ],
     "Integrating": ["integrations/exchange"],
     "Validating": [
